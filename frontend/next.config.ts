import type { NextConfig } from "next";

const nextConfig: NextConfig = {
  images: {
    remotePatterns: [
      {
        protocol: 'https',
<<<<<<< HEAD
=======
        hostname: '*.supabase.co',
        port: '',
        pathname: '/storage/v1/object/public/**',
      },
      {
        protocol: 'https',
>>>>>>> f4b9dc3c
        hostname: 'fiupnglilqyjiqgtqoxt.supabase.co',
        port: '',
        pathname: '/storage/v1/object/public/**',
      },
    ],
  },
};

export default nextConfig;<|MERGE_RESOLUTION|>--- conflicted
+++ resolved
@@ -5,15 +5,12 @@
     remotePatterns: [
       {
         protocol: 'https',
-<<<<<<< HEAD
-=======
         hostname: '*.supabase.co',
         port: '',
         pathname: '/storage/v1/object/public/**',
       },
       {
         protocol: 'https',
->>>>>>> f4b9dc3c
         hostname: 'fiupnglilqyjiqgtqoxt.supabase.co',
         port: '',
         pathname: '/storage/v1/object/public/**',
