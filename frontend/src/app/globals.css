@import "tailwindcss";

/* Light Theme (Default) */
:root {
  /* Background Colors */
  --background: #ffffff;
  --background-secondary: #f8fafc;
  --background-tertiary: #f1f5f9;
  --background-card: #ffffff;
  --background-sidebar: #f8fafc;
  
  /* Text Colors */
  --foreground: #0f172a;
  --foreground-secondary: #475569;
  --foreground-muted: #64748b;
  --foreground-inverse: #ffffff;
<<<<<<< HEAD
=======
  --foreground-on-accent: #ffffff;
>>>>>>> f4b9dc3c
  
  /* Border Colors */
  --border: #e2e8f0;
  --border-secondary: #cbd5e1;
  --border-muted: #f1f5f9;
  
<<<<<<< HEAD
  /* Accent Colors (Ocean Blue) */
  --accent: #0ea5e9;
  --accent-hover: #0284c7;
  --accent-light: #38bdf8;
=======
  /* Accent Colors (Amber/Orange) */
  --accent: #d97706;
  --accent-hover: #b45309;
  --accent-light: #fbbf24;
>>>>>>> f4b9dc3c
  
  /* Status Colors */
  --success: #10b981;
  --warning: #f59e0b;
  --error: #ef4444;
  --info: #3b82f6;
  
  /* Shadows */
  --shadow: 0 1px 3px 0 rgb(0 0 0 / 0.1), 0 1px 2px -1px rgb(0 0 0 / 0.1);
  --shadow-lg: 0 10px 15px -3px rgb(0 0 0 / 0.1), 0 4px 6px -4px rgb(0 0 0 / 0.1);
}

<<<<<<< HEAD
/* Dark Theme */
.dark {
  /* Background Colors */
  --background: #0a0a0a;
  --background-secondary: #1a1a1a;
  --background-tertiary: #2a2a2a;
  --background-card: #1a1a1a;
  --background-sidebar: #1a1a1a;
  
  /* Text Colors */
  --foreground: #f5f5f5;
  --foreground-secondary: #b3b3b3;
  --foreground-muted: #808080;
  --foreground-inverse: #0a0a0a;
  
  /* Border Colors */
  --border: #2a2a2a;
  --border-secondary: #404040;
  --border-muted: #1a1a1a;
  
  /* Accent Colors (Ocean Blue) - Same as light theme */
  --accent: #0ea5e9;
  --accent-hover: #0284c7;
  --accent-light: #38bdf8;
=======
/* Dark Theme - Original Stone/Amber Palette */
.dark {
  /* Background Colors - Original stone palette */
  --background: #1c1917; /* stone-900 */
  --background-secondary: #292524; /* stone-800 */
  --background-tertiary: #44403c; /* stone-700 */
  --background-card: #44403c; /* stone-700 */
  --background-sidebar: #292524; /* stone-800 with transparency */
  
  /* Text Colors - Original amber/stone palette */
  --foreground: #fef3c7; /* amber-100 */
  --foreground-secondary: #d97706; /* amber-600 */
  --foreground-muted: #a3a3a3; /* neutral-400 */
  --foreground-inverse: #1c1917; /* stone-900 */
  --foreground-on-accent: #ffffff;
  
  /* Border Colors - Original stone palette */
  --border: #57534e; /* stone-600 */
  --border-secondary: #44403c; /* stone-700 */
  --border-muted: #292524; /* stone-800 */
  
  /* Accent Colors - Original amber palette */
  --accent: #d97706; /* amber-600 */
  --accent-hover: #b45309; /* amber-700 */
  --accent-light: #fbbf24; /* amber-400 */
>>>>>>> f4b9dc3c
  
  /* Status Colors */
  --success: #10b981;
  --warning: #f59e0b;
  --error: #ef4444;
  --info: #3b82f6;
  
  /* Shadows */
  --shadow: 0 1px 3px 0 rgb(0 0 0 / 0.3), 0 1px 2px -1px rgb(0 0 0 / 0.3);
  --shadow-lg: 0 10px 15px -3px rgb(0 0 0 / 0.3), 0 4px 6px -4px rgb(0 0 0 / 0.3);
}

@theme inline {
  --color-background: var(--background);
  --color-foreground: var(--foreground);
  --color-background-secondary: var(--background-secondary);
  --color-background-tertiary: var(--background-tertiary);
  --color-background-card: var(--background-card);
  --color-background-sidebar: var(--background-sidebar);
  --color-foreground-secondary: var(--foreground-secondary);
  --color-foreground-muted: var(--foreground-muted);
  --color-foreground-inverse: var(--foreground-inverse);
  --color-border: var(--border);
  --color-border-secondary: var(--border-secondary);
  --color-border-muted: var(--border-muted);
  --color-accent: var(--accent);
  --color-accent-hover: var(--accent-hover);
  --color-accent-light: var(--accent-light);
  --color-success: var(--success);
  --color-warning: var(--warning);
  --color-error: var(--error);
  --color-info: var(--info);
  --font-sans: var(--font-geist-sans);
  --font-mono: var(--font-geist-mono);
}

body {
  background: var(--background);
  color: var(--foreground);
  font-family: "Comic Sans MS", "Chalkboard SE", "Bradley Hand", cursive, sans-serif;
  transition: background-color 0.3s ease, color 0.3s ease;
}

/* Hide scrollbar for webkit browsers */
.scrollbar-hide {
  -ms-overflow-style: none;
  scrollbar-width: none;
}

.scrollbar-hide::-webkit-scrollbar {
  display: none;
}

/* Smooth scroll behavior */
html {
  scroll-behavior: smooth;
}

/* Animated gradient background */
@keyframes gradientShift {
  0% {
    background-position: 0% 50%;
  }
  50% {
    background-position: 100% 50%;
  }
  100% {
    background-position: 0% 50%;
  }
}

.animated-gradient {
  background: linear-gradient(
    -45deg,
    #000000,
    #1a1a1a,
    #2d2d2d,
    #404040,
    #525252,
    #374151
  );
  background-size: 400% 400%;
  animation: gradientShift 20s ease infinite;
}<|MERGE_RESOLUTION|>--- conflicted
+++ resolved
@@ -14,27 +14,17 @@
   --foreground-secondary: #475569;
   --foreground-muted: #64748b;
   --foreground-inverse: #ffffff;
-<<<<<<< HEAD
-=======
   --foreground-on-accent: #ffffff;
->>>>>>> f4b9dc3c
   
   /* Border Colors */
   --border: #e2e8f0;
   --border-secondary: #cbd5e1;
   --border-muted: #f1f5f9;
   
-<<<<<<< HEAD
-  /* Accent Colors (Ocean Blue) */
-  --accent: #0ea5e9;
-  --accent-hover: #0284c7;
-  --accent-light: #38bdf8;
-=======
   /* Accent Colors (Amber/Orange) */
   --accent: #d97706;
   --accent-hover: #b45309;
   --accent-light: #fbbf24;
->>>>>>> f4b9dc3c
   
   /* Status Colors */
   --success: #10b981;
@@ -47,32 +37,6 @@
   --shadow-lg: 0 10px 15px -3px rgb(0 0 0 / 0.1), 0 4px 6px -4px rgb(0 0 0 / 0.1);
 }
 
-<<<<<<< HEAD
-/* Dark Theme */
-.dark {
-  /* Background Colors */
-  --background: #0a0a0a;
-  --background-secondary: #1a1a1a;
-  --background-tertiary: #2a2a2a;
-  --background-card: #1a1a1a;
-  --background-sidebar: #1a1a1a;
-  
-  /* Text Colors */
-  --foreground: #f5f5f5;
-  --foreground-secondary: #b3b3b3;
-  --foreground-muted: #808080;
-  --foreground-inverse: #0a0a0a;
-  
-  /* Border Colors */
-  --border: #2a2a2a;
-  --border-secondary: #404040;
-  --border-muted: #1a1a1a;
-  
-  /* Accent Colors (Ocean Blue) - Same as light theme */
-  --accent: #0ea5e9;
-  --accent-hover: #0284c7;
-  --accent-light: #38bdf8;
-=======
 /* Dark Theme - Original Stone/Amber Palette */
 .dark {
   /* Background Colors - Original stone palette */
@@ -98,7 +62,6 @@
   --accent: #d97706; /* amber-600 */
   --accent-hover: #b45309; /* amber-700 */
   --accent-light: #fbbf24; /* amber-400 */
->>>>>>> f4b9dc3c
   
   /* Status Colors */
   --success: #10b981;
