--- conflicted
+++ resolved
@@ -4,6 +4,7 @@
 import { buildApiUrl, API_CONFIG } from '../../../config/api';
 import { createClient as createSupabaseClient } from '@/lib/supabase/client';
 import { useAuth } from '@/components/auth/AuthProvider';
+import Link from 'next/link';
 
 // Create Supabase client (shared with AuthProvider)
 const supabase = createSupabaseClient()
@@ -15,19 +16,18 @@
   canvasRef: React.RefObject<HTMLCanvasElement | null>;
   smallCanvasData: string | null; // base64 data URL for small canvas
   largeCanvasData: string | null; // base64 data URL for large canvas
-  prompt?: string; // Optional prompt for the panel
 }
 
 export default function CreatePage() {
   const { user, loading } = useAuth();
   
   const [panels, setPanels] = useState<Panel[]>([
-    { id: 1, isZoomed: false, canvasRef: useRef<HTMLCanvasElement>(null), smallCanvasData: null, largeCanvasData: null, prompt: undefined },
-    { id: 2, isZoomed: false, canvasRef: useRef<HTMLCanvasElement>(null), smallCanvasData: null, largeCanvasData: null, prompt: undefined },
-    { id: 3, isZoomed: false, canvasRef: useRef<HTMLCanvasElement>(null), smallCanvasData: null, largeCanvasData: null, prompt: undefined },
-    { id: 4, isZoomed: false, canvasRef: useRef<HTMLCanvasElement>(null), smallCanvasData: null, largeCanvasData: null, prompt: undefined },
-    { id: 5, isZoomed: false, canvasRef: useRef<HTMLCanvasElement>(null), smallCanvasData: null, largeCanvasData: null, prompt: undefined },
-    { id: 6, isZoomed: false, canvasRef: useRef<HTMLCanvasElement>(null), smallCanvasData: null, largeCanvasData: null, prompt: undefined },
+    { id: 1, isZoomed: false, canvasRef: useRef<HTMLCanvasElement>(null), smallCanvasData: null, largeCanvasData: null },
+    { id: 2, isZoomed: false, canvasRef: useRef<HTMLCanvasElement>(null), smallCanvasData: null, largeCanvasData: null },
+    { id: 3, isZoomed: false, canvasRef: useRef<HTMLCanvasElement>(null), smallCanvasData: null, largeCanvasData: null },
+    { id: 4, isZoomed: false, canvasRef: useRef<HTMLCanvasElement>(null), smallCanvasData: null, largeCanvasData: null },
+    { id: 5, isZoomed: false, canvasRef: useRef<HTMLCanvasElement>(null), smallCanvasData: null, largeCanvasData: null },
+    { id: 6, isZoomed: false, canvasRef: useRef<HTMLCanvasElement>(null), smallCanvasData: null, largeCanvasData: null },
   ]);
 
   // Function to get the session token for API requests
@@ -56,14 +56,17 @@
           console.log('🔍 DEBUG:getSession (after getUser) ->', session);
         }
       }
+
       if (!session) {
         console.log('❌ No active session available after retries');
         throw new Error('No active session. Please sign in first.');
       }
+
       if (!session.access_token) {
         console.log('❌ Session present but missing access_token');
         throw new Error('No access token available');
       }
+
       console.log('🔍 DEBUG: Access token length:', session.access_token.length);
       console.log('🔍 DEBUG: Access token starts with:', session.access_token.substring(0, 50));
       // Check if token has proper JWT structure (3 parts separated by dots)
@@ -128,8 +131,7 @@
                   return {
                     ...panel,
                     smallCanvasData: savedPanel.image_data,
-                    largeCanvasData: savedPanel.image_data,
-                    prompt: savedPanel.prompt || `Panel ${panel.id}`
+                    largeCanvasData: savedPanel.image_data
                   };
                 }
                 return panel;
@@ -421,43 +423,44 @@
     // Update panel data to reflect cleared state
     setPanels(prev => prev.map(p => 
       p.id === panelId 
-        ? { ...p, smallCanvasData: null, largeCanvasData: null, prompt: undefined }
+        ? { ...p, smallCanvasData: null, largeCanvasData: null }
         : p
     ));
     
-    // Panel cleared - frontend state is automatically updated
-  };
-
-  const saveCurrentPanelAndNext = async (currentPanelId: number) => {
-    try {
-      // Save current panel's canvas state
-      saveCanvasState(currentPanelId, true);
-      updateSmallCanvasPreview(currentPanelId);
-
-      // Panel data is now managed entirely in React state
-      // No need to save individual panels - they'll be saved when the comic is finalized
-
-      // Navigate to next panel (or loop back to panel 1 if we're at panel 6)
-      const nextPanelId = currentPanelId === 6 ? 1 : currentPanelId + 1;
-      
-      // Close current panel and open next panel
-      setPanels(prev => prev.map(p => ({
-        ...p,
-        isZoomed: p.id === nextPanelId
-      })));
-
-      // Restore canvas state for the next panel after a short delay
-      setTimeout(() => {
-        restoreCanvasState(nextPanelId, true);
-      }, 100);
-
-    } catch (error) {
-      console.error('Error in saveCurrentPanelAndNext:', error);
-      alert(`Error saving panel: ${error instanceof Error ? error.message : 'Unknown error'}`);
-    }
-  };
-
-  // No need to reset backend context - frontend manages all continuity state
+    // Check if all panels are now empty and reset context if so
+    checkAndResetContext();
+  };
+
+  const checkAndResetContext = async () => {
+    // Check if all panels are empty
+    const allPanelsEmpty = panels.every(panel => 
+      !panel.smallCanvasData && !panel.largeCanvasData
+    );
+    
+    if (allPanelsEmpty) {
+      try {
+        console.log('All panels cleared, resetting context...');
+        // Get access token for API request
+        const accessToken = await getAccessToken();
+        
+        const response = await fetch(buildApiUrl(API_CONFIG.ENDPOINTS.RESET_CONTEXT), {
+          method: 'POST',
+          headers: {
+            'Content-Type': 'application/json',
+            'Authorization': `Bearer ${accessToken}`
+          }
+        });
+        
+        if (response.ok) {
+          console.log('Context reset successfully');
+        } else {
+          console.error('Failed to reset context');
+        }
+      } catch (error) {
+        console.error('Error resetting context:', error);
+      }
+    }
+  };
 
   const clearAllPanels = () => {
     panels.forEach(panel => {
@@ -474,11 +477,11 @@
     setPanels(prev => prev.map(panel => ({
       ...panel,
       smallCanvasData: null,
-      largeCanvasData: null,
-      prompt: undefined
+      largeCanvasData: null
     })));
     
-    // All panels cleared - frontend state is automatically updated
+    // Reset context
+    checkAndResetContext();
   };
 
   const createComic = async () => {
@@ -498,12 +501,7 @@
     const safeTitle = comicTitle.replace(/[^a-z0-9]/gi, '_').toLowerCase();
     const panelsData = panels
       .filter(panel => !!panel.largeCanvasData)
-      .map(panel => ({ 
-        id: panel.id, 
-        prompt: panel.prompt || `Panel ${panel.id}`, // Use panel prompt or default
-        image_data: panel.largeCanvasData, // This should be the base64 image data
-        is_zoomed: false // Default value
-      }));
+      .map(panel => ({ id: panel.id, largeCanvasData: panel.largeCanvasData }));
 
     if (panelsData.length === 0) {
       alert('No panels have been drawn yet. Please draw something before saving.');
@@ -511,8 +509,8 @@
     }
 
     const payload = {
-      title: safeTitle, // Changed from comic_title to title
-      panels: panelsData, // Changed from panels_data to panels
+      comic_title: safeTitle,
+      panels_data: panelsData,
     };
 
     console.log('🔍 DEBUG: SAVE_COMIC payload:', payload);
@@ -576,9 +574,41 @@
     
     try {
       // Send each panel to backend to save in project directory
-      // Panel data is managed in React state and will be saved via save-comic endpoint
-      // No need to save individual panels to backend storage
-      console.log(`✅ All panel data is ready in React state for comic creation`);
+      for (const panel of panels) {
+        console.log(`🔍 DEBUG: Panel ${panel.id} - largeCanvasData exists: ${!!panel.largeCanvasData}`);
+        if (panel.largeCanvasData) {
+          console.log(`Saving panel ${panel.id} to project directory...`);
+          
+          // Extract base64 data
+          const base64Data = panel.largeCanvasData.split(',')[1];
+          console.log(`🔍 DEBUG: Panel ${panel.id} - base64Data length: ${base64Data.length}`);
+          
+          // Get access token for API request
+          const accessToken = await getAccessToken();
+          
+          // Send to backend to save in project directory
+          const response = await fetch(buildApiUrl(API_CONFIG.ENDPOINTS.SAVE_PANEL), {
+            method: 'POST',
+            headers: {
+              'Content-Type': 'application/json',
+              'Authorization': `Bearer ${accessToken}`
+            },
+            body: JSON.stringify({
+              comic_title: safeTitle,
+              panel_id: panel.id,
+              image_data: base64Data
+            })
+          });
+
+          if (!response.ok) {
+            throw new Error(`Failed to save panel ${panel.id}`);
+          }
+          
+          console.log(`Panel ${panel.id} saved to project directory successfully`);
+        } else {
+          console.log(`Panel ${panel.id} has no data to save`);
+        }
+      }
     } catch (error) {
       console.error('Error saving PNG files:', error);
       throw new Error(`Failed to save PNG files: ${error instanceof Error ? error.message : 'Unknown error'}`);
@@ -605,19 +635,8 @@
       // Get access token for API request
       const accessToken = await getAccessToken();
       
-      // Get previous panel for continuity (if exists)
-      const previousPanel = panelId > 1 ? panels.find(p => p.id === panelId - 1) : null;
-      const previousPanelContext = previousPanel && previousPanel.largeCanvasData && previousPanel.prompt ? {
-        prompt: previousPanel.prompt,
-        image_data: previousPanel.largeCanvasData.split(',')[1] // Remove data:image/png;base64, prefix
-      } : null;
-      
       // Call backend API
       console.log(`🚀 Generating comic art for panel ${panelId} with prompt: ${textPrompt.substring(0, 50)}...`);
-      if (previousPanelContext) {
-        console.log(`🎯 Using previous panel context from panel ${panelId - 1}`);
-      }
-      
       const response = await fetch(buildApiUrl(API_CONFIG.ENDPOINTS.GENERATE), {
         method: 'POST',
         headers: {
@@ -627,8 +646,7 @@
         body: JSON.stringify({
           text_prompt: textPrompt,
           reference_image: base64Data,
-          panel_id: panelId,
-          previous_panel_context: previousPanelContext
+          panel_id: panelId
         })
       });
 
@@ -765,9 +783,6 @@
                   onChange={handleTitleChange}
                   onBlur={handleTitleBlur}
                   onKeyDown={handleTitleKeyDown}
-<<<<<<< HEAD
-                  className="text-2xl font-bold text-foreground bg-transparent border-b-2 border-accent focus:outline-none focus:border-accent-light"
-=======
                   className="text-2xl font-bold bg-transparent border-b-2 focus:outline-none"
                   style={{
                     color: 'var(--foreground)',
@@ -779,14 +794,10 @@
                   onBlur={(e) => {
                     e.target.style.borderColor = 'var(--accent)'
                   }}
->>>>>>> f4b9dc3c
                   autoFocus
                 />
               ) : (
                 <h1 
-<<<<<<< HEAD
-                  className="text-2xl font-bold text-foreground drop-shadow-lg cursor-pointer hover:text-accent-light transition-colors"
-=======
                   className="text-2xl font-bold drop-shadow-lg cursor-pointer transition-colors"
                   style={{ color: 'var(--foreground)' }}
                   onMouseEnter={(e) => {
@@ -795,7 +806,6 @@
                   onMouseLeave={(e) => {
                     e.currentTarget.style.color = 'var(--foreground)'
                   }}
->>>>>>> f4b9dc3c
                   onClick={handleTitleClick}
                 >
                   {comicTitle}
@@ -807,9 +817,6 @@
             <div className="flex items-center gap-2">
               <button
                 onClick={createComic}
-<<<<<<< HEAD
-                className="group rounded-lg border border-solid border-accent/30 transition-all duration-300 flex items-center justify-center gap-2 bg-accent backdrop-blur-sm text-foreground-inverse hover:bg-accent-hover hover:border-accent/50 font-medium text-sm h-10 px-6 shadow-xl hover:shadow-2xl hover:scale-105"
-=======
                 className="group rounded-lg border border-solid transition-all duration-300 flex items-center justify-center gap-2 backdrop-blur-sm font-medium text-sm h-10 px-6 shadow-xl hover:shadow-2xl hover:scale-105"
                 style={{
                   backgroundColor: 'var(--accent)',
@@ -824,7 +831,6 @@
                   e.currentTarget.style.backgroundColor = 'var(--accent)'
                   e.currentTarget.style.borderColor = 'var(--accent)'
                 }}
->>>>>>> f4b9dc3c
               >
                 <svg className="w-4 h-4" fill="none" stroke="currentColor" viewBox="0 0 24 24">
                   <path strokeLinecap="round" strokeLinejoin="round" strokeWidth={2} d="M8 7H5a2 2 0 00-2 2v9a2 2 0 002 2h14a2 2 0 002-2V9a2 2 0 00-2-2h-3m-1 4l-3 3m0 0l-3-3m3 3V4" />
@@ -840,7 +846,7 @@
                 <div
                   key={panel.id}
                   data-panel-id={panel.id}
-                  className="group relative bg-background-card backdrop-blur-sm rounded-lg cursor-pointer hover:bg-background-tertiary transition-all duration-300 shadow-2xl hover:shadow-accent/20 hover:scale-[1.02] transform-gpu border-2 border-black"
+                  className="group relative bg-stone-800/60 backdrop-blur-sm rounded-lg cursor-pointer hover:bg-stone-700/60 transition-all duration-300 shadow-2xl hover:shadow-amber-200/20 hover:scale-[1.02] transform-gpu"
                   onClick={() => handlePanelClick(panel.id)}
                 >
                   <canvas
@@ -850,7 +856,7 @@
                     className="w-full h-full rounded-lg pointer-events-none bg-white"
                   />
                   {/* Panel Number Overlay */}
-                  <div className="absolute top-2 left-2 w-6 h-6 bg-accent backdrop-blur-sm rounded-full flex items-center justify-center text-xs font-bold text-foreground-inverse shadow-lg group-hover:bg-accent-light transition-colors duration-300">
+                  <div className="absolute top-2 left-2 w-6 h-6 bg-amber-500/80 backdrop-blur-sm rounded-full flex items-center justify-center text-xs font-bold text-stone-900 shadow-lg group-hover:bg-amber-400/90 transition-colors duration-300">
                     {panel.id}
                   </div>
                   {/* Trash Icon Overlay */}
@@ -866,7 +872,7 @@
                     </svg>
                   </button>
                   {/* Hover Effect Overlay */}
-                  <div className="absolute inset-0 rounded-lg bg-gradient-to-br from-accent/10 to-accent-light/10 opacity-0 group-hover:opacity-100 transition-opacity duration-300 pointer-events-none" />
+                  <div className="absolute inset-0 rounded-lg bg-gradient-to-br from-amber-200/10 to-amber-400/10 opacity-0 group-hover:opacity-100 transition-opacity duration-300 pointer-events-none" />
                 </div>
               ))}
             </div>
@@ -878,7 +884,7 @@
           <div className="flex-shrink-0 p-6 flex justify-between items-center">
             <button
               onClick={() => handlePanelClick(zoomedPanel.id)}
-              className="group rounded-lg border border-solid border-border transition-all duration-300 flex items-center justify-center gap-2 bg-background-secondary backdrop-blur-sm text-foreground hover:bg-background-tertiary hover:border-border-secondary font-medium text-sm h-10 px-6 shadow-xl hover:shadow-2xl hover:scale-105"
+              className="group rounded-lg border border-solid border-amber-100/30 transition-all duration-300 flex items-center justify-center gap-2 bg-stone-800/40 backdrop-blur-sm text-amber-50 hover:bg-stone-700/50 hover:border-amber-100/50 font-medium text-sm h-10 px-6 shadow-xl hover:shadow-2xl hover:scale-105"
             >
               <svg 
                 className="w-4 h-4 transition-transform duration-300 group-hover:-translate-x-1" 
@@ -890,8 +896,8 @@
               </svg>
               Back to Canvas
             </button>
-            <h2 className="text-xl font-bold text-foreground drop-shadow-lg flex items-center gap-3">
-              <div className="w-8 h-8 bg-accent backdrop-blur-sm rounded-full flex items-center justify-center text-sm font-bold text-foreground-inverse shadow-lg">
+            <h2 className="text-xl font-bold text-amber-50 drop-shadow-lg flex items-center gap-3">
+              <div className="w-8 h-8 bg-amber-500/80 backdrop-blur-sm rounded-full flex items-center justify-center text-sm font-bold text-stone-900 shadow-lg">
                 {zoomedPanel.id}
               </div>
               Panel {zoomedPanel.id}
@@ -905,7 +911,7 @@
                 ref={zoomedPanel.canvasRef}
                 width={800}
                 height={600}
-                className="rounded-xl bg-background-card shadow-2xl shadow-accent/10 max-w-full max-h-full border-2 border-black"
+                className="rounded-xl bg-white shadow-2xl shadow-amber-500/10 max-w-full max-h-full"
                 onMouseDown={(e) => handleMouseDown(e, zoomedPanel.id)}
                 onMouseMove={(e) => handleMouseMove(e, zoomedPanel.id)}
                 onMouseUp={() => handleMouseUp(zoomedPanel.id)}
@@ -914,10 +920,10 @@
             </div>
             
             {/* Combined Tools and Generate Section - Right Side */}
-            <div className="w-80 bg-background-secondary backdrop-blur-sm rounded-l-xl p-4 flex flex-col overflow-y-auto border border-border">
+            <div className="w-80 bg-stone-800/40 backdrop-blur-sm rounded-l-xl p-4 flex flex-col overflow-y-auto border border-amber-100/20">
               {/* Generate Scene Section */}
               <div className="mb-6">
-                <h3 className="text-base font-bold text-foreground drop-shadow-lg mb-3">
+                <h3 className="text-base font-bold text-amber-50 drop-shadow-lg mb-3">
                   Generate Scene
                 </h3>
                 <div className="flex flex-col gap-3">
@@ -925,13 +931,13 @@
                     value={textPrompt}
                     onChange={(e) => setTextPrompt(e.target.value)}
                     placeholder="Describe the scene you want to generate..."
-                    className="w-full px-3 py-2 border border-border rounded-lg bg-background-secondary backdrop-blur-sm text-foreground placeholder-foreground-muted focus:outline-none focus:ring-2 focus:ring-accent/50 focus:border-accent resize-none shadow-lg text-sm"
+                    className="w-full px-3 py-2 border border-amber-100/30 rounded-lg bg-stone-800/40 backdrop-blur-sm text-amber-50 placeholder-amber-50/60 focus:outline-none focus:ring-2 focus:ring-amber-200/50 focus:border-amber-100/50 resize-none shadow-lg text-sm"
                     rows={3}
                   />
                   <button
                     onClick={() => generateComicArt(zoomedPanel.id)}
                     disabled={isGenerating || !textPrompt.trim()}
-                    className="group w-full rounded-lg border border-solid border-accent/30 transition-all duration-300 flex items-center justify-center gap-2 bg-accent backdrop-blur-sm text-white hover:bg-accent-hover hover:border-accent/50 font-medium text-sm h-10 px-4 shadow-xl hover:shadow-2xl hover:scale-105 disabled:bg-background-muted disabled:hover:scale-100 disabled:hover:shadow-xl"
+                    className="group w-full rounded-lg border border-solid border-amber-200/30 transition-all duration-300 flex items-center justify-center gap-2 bg-amber-600/80 backdrop-blur-sm text-white hover:bg-amber-500/90 hover:border-amber-200/50 font-medium text-sm h-10 px-4 shadow-xl hover:shadow-2xl hover:scale-105 disabled:bg-stone-500/50 disabled:hover:scale-100 disabled:hover:shadow-xl"
                   >
                     {isGenerating ? (
                       <>
@@ -954,19 +960,19 @@
               </div>
 
               <div className="flex-1">
-                <h3 className="text-base font-bold text-foreground drop-shadow-lg mb-3">
+                <h3 className="text-base font-bold text-amber-50 drop-shadow-lg mb-3">
                   Drawing Tools
                 </h3>
                 
                 <div className="mb-4">
-                  <label className="text-xs font-medium text-foreground-secondary mb-2 block">Tools</label>
+                  <label className="text-xs font-medium text-amber-50/80 mb-2 block">Tools</label>
                   <div className="flex space-x-2">
                     <button
                       onClick={() => handleToolChange('pen')}
                       className={`flex-1 px-3 py-2 rounded-lg transition-all duration-300 font-medium text-sm ${
                         currentTool === 'pen' 
-                          ? 'bg-accent text-foreground-inverse shadow-lg border border-accent/50' 
-                          : 'bg-background-secondary text-foreground border border-border hover:bg-background-tertiary hover:border-border-secondary'
+                          ? 'bg-amber-500/80 text-stone-900 shadow-lg border border-amber-300/50' 
+                          : 'bg-stone-800/40 text-amber-50 border border-amber-100/20 hover:bg-stone-700/50 hover:border-amber-100/40'
                       }`}
                     >
                       <svg className="w-3 h-3 inline mr-1" fill="none" stroke="currentColor" viewBox="0 0 24 24">
@@ -978,8 +984,8 @@
                       onClick={() => handleToolChange('eraser')}
                       className={`flex-1 px-3 py-2 rounded-lg transition-all duration-300 font-medium text-sm ${
                         currentTool === 'eraser' 
-                          ? 'bg-accent text-foreground-inverse shadow-lg border border-accent/50' 
-                          : 'bg-background-secondary text-foreground border border-border hover:bg-background-tertiary hover:border-border-secondary'
+                          ? 'bg-amber-500/80 text-stone-900 shadow-lg border border-amber-300/50' 
+                          : 'bg-stone-800/40 text-amber-50 border border-amber-100/20 hover:bg-stone-700/50 hover:border-amber-100/40'
                       }`}
                     >
                       <svg className="w-3 h-3 inline mr-1" fill="none" stroke="currentColor" viewBox="0 0 24 24">
@@ -992,8 +998,8 @@
                 
                 {/* Brush Size */}
                 <div className="mb-4">
-                  <label className="text-xs font-medium text-foreground-secondary mb-2 block">Brush Size</label>
-                  <div className="flex items-center space-x-2 bg-background-secondary rounded-lg px-3 py-2 border border-border">
+                  <label className="text-xs font-medium text-amber-50/80 mb-2 block">Brush Size</label>
+                  <div className="flex items-center space-x-2 bg-stone-800/40 rounded-lg px-3 py-2 border border-amber-100/20">
                     <input
                       type="range"
                       min="1"
@@ -1002,45 +1008,29 @@
                       onChange={(e) => setBrushSize(Number(e.target.value))}
                       className="flex-1 accent-amber-500"
                     />
-                    <span className="text-xs font-bold text-foreground w-6 text-center">{brushSize}</span>
+                    <span className="text-xs font-bold text-amber-50 w-6 text-center">{brushSize}</span>
                   </div>
                 </div>
                 
                 {/* Color Picker */}
                 <div className="mb-4">
-                  <label className="text-xs font-medium text-foreground-secondary mb-2 block">Color</label>
-                  <div className="flex items-center space-x-2 bg-background-secondary rounded-lg px-3 py-2 border border-border">
+                  <label className="text-xs font-medium text-amber-50/80 mb-2 block">Color</label>
+                  <div className="flex items-center space-x-2 bg-stone-800/40 rounded-lg px-3 py-2 border border-amber-100/20">
                     <input
                       type="color"
                       value={currentColor}
                       onChange={(e) => setCurrentColor(e.target.value)}
-                      className="w-8 h-8 rounded border border-border bg-background-card cursor-pointer"
+                      className="w-8 h-8 rounded border border-amber-100/30 bg-stone-800/60 cursor-pointer"
                     />
-                    <span className="text-xs text-foreground-secondary">Current color</span>
+                    <span className="text-xs text-amber-50/80">Current color</span>
                   </div>
-                </div>
-
-                {/* Save & Next Panel Button */}
-                <div className="mb-4">
-                  <button
-                    onClick={() => saveCurrentPanelAndNext(zoomedPanel.id)}
-                    className="group w-full rounded-lg border border-solid border-green-200/30 transition-all duration-300 flex items-center justify-center gap-2 bg-green-600/80 backdrop-blur-sm text-white hover:bg-green-500/90 hover:border-green-200/50 font-medium text-sm h-10 px-4 shadow-xl hover:shadow-2xl hover:scale-105"
-                  >
-                    <svg className="w-3 h-3" fill="none" stroke="currentColor" viewBox="0 0 24 24">
-                      <path strokeLinecap="round" strokeLinejoin="round" strokeWidth={2} d="M5 13l4 4L19 7" />
-                    </svg>
-                    Save & Next Panel
-                    <svg className="w-3 h-3" fill="none" stroke="currentColor" viewBox="0 0 24 24">
-                      <path strokeLinecap="round" strokeLinejoin="round" strokeWidth={2} d="M13 7l5 5m0 0l-5 5m5-5H6" />
-                    </svg>
-                  </button>
                 </div>
 
                 {/* Clear Panel Button */}
                 <div>
                   <button
                     onClick={() => clearPanel(zoomedPanel.id)}
-                    className="group w-full rounded-lg border border-solid border-accent/30 transition-all duration-300 flex items-center justify-center gap-2 bg-background-secondary backdrop-blur-sm text-foreground hover:bg-background-tertiary hover:border-accent/50 font-medium text-sm h-10 px-4 shadow-xl hover:shadow-2xl hover:scale-105"
+                    className="group w-full rounded-lg border border-solid border-amber-200/30 transition-all duration-300 flex items-center justify-center gap-2 bg-stone-700/80 backdrop-blur-sm text-amber-50 hover:bg-stone-600/90 hover:border-amber-200/50 font-medium text-sm h-10 px-4 shadow-xl hover:shadow-2xl hover:scale-105"
                   >
                     <svg className="w-3 h-3" fill="none" stroke="currentColor" viewBox="0 0 24 24">
                       <path strokeLinecap="round" strokeLinejoin="round" strokeWidth={2} d="M19 7l-.867 12.142A2 2 0 0116.138 21H7.862a2 2 0 01-1.995-1.858L5 7m5 4v6m4-6v6m1-10V4a1 1 0 00-1-1h-4a1 1 0 00-1 1v3M4 7h16" />
