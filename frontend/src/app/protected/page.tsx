--- conflicted
+++ resolved
@@ -1,285 +1,22 @@
-'use client';
+'use client'
 
-import { useState, useEffect } from 'react';
-import Image from 'next/image';
-import { API_CONFIG, buildApiUrl } from '@/config/api';
+import { useEffect } from 'react'
+import { useRouter } from 'next/navigation'
 
-interface ComicPanel {
-  id: string;
-  panel_number: number;
-  public_url: string;
-  storage_path: string;
-  file_size: number;
-  created_at: string;
-}
+export default function ProtectedPage() {
+  const router = useRouter()
 
-interface Comic {
-  id: string;
-  title: string;
-  user_id: string;
-  is_public: boolean;
-  created_at: string;
-  updated_at: string;
-  panels: ComicPanel[];
-}
-
-export default function ExplorePage() {
-  const [comics, setComics] = useState<Comic[]>([]);
-  const [loading, setLoading] = useState(true);
-  const [error, setError] = useState<string | null>(null);
-  const [selectedComic, setSelectedComic] = useState<Comic | null>(null);
-  const [imageLoading, setImageLoading] = useState<{[key: string]: boolean}>({});
-  const [imageErrors, setImageErrors] = useState<{[key: string]: boolean}>({});
-
-  // Fetch public comics on component mount
   useEffect(() => {
-<<<<<<< HEAD
-    fetchPublicComics();
-  }, []);
-
-  const fetchPublicComics = async () => {
-    try {
-      setLoading(true);
-      setError(null);
-
-      console.log('🔍 DEBUG: Fetching public comics...');
-
-      const response = await fetch(buildApiUrl(API_CONFIG.ENDPOINTS.PUBLIC_COMICS), {
-        method: 'GET',
-        headers: {
-          'Content-Type': 'application/json',
-        }
-      });
-
-      if (!response.ok) {
-        throw new Error(`HTTP error! status: ${response.status}`);
-      }
-
-      const data = await response.json();
-      console.log('✅ Public comics data:', data);
-
-      if (data.comics && Array.isArray(data.comics)) {
-        // Process comics data to ensure panels are properly structured
-        const processedComics = data.comics.map((comic: Comic & { comic_panels?: ComicPanel[] }) => ({
-          ...comic,
-          panels: comic.comic_panels || comic.panels || []
-        }));
-        
-        setComics(processedComics);
-        console.log(`📚 Loaded ${processedComics.length} public comics`);
-      } else {
-        console.warn('⚠️ No comics data in response');
-        setComics([]);
-      }
-    } catch (error) {
-      console.error('❌ Error fetching public comics:', error);
-      setError(error instanceof Error ? error.message : 'Failed to load public comics');
-      setComics([]);
-    } finally {
-      setLoading(false);
-    }
-  };
-
-  const openModal = (comic: Comic) => {
-    setSelectedComic(comic);
-  };
-
-  const closeModal = () => {
-    setSelectedComic(null);
-  };
-
-  const handleImageLoadStart = (key: string) => {
-    setImageLoading(prev => ({ ...prev, [key]: true }));
-    setImageErrors(prev => ({ ...prev, [key]: false }));
-  };
-
-  const handleImageLoad = (key: string) => {
-    setImageLoading(prev => ({ ...prev, [key]: false }));
-    setImageErrors(prev => ({ ...prev, [key]: false }));
-  };
-
-  const handleImageError = (key: string) => {
-    setImageLoading(prev => ({ ...prev, [key]: false }));
-    setImageErrors(prev => ({ ...prev, [key]: true }));
-    console.warn(`⚠️ Failed to load image: ${key}`);
-  };
-
-  if (loading) {
-    return (
-      <div className="w-full h-full">
-        <div className="flex items-center justify-between mb-8">
-          <h1 className="text-3xl font-bold text-foreground">Explore Comics</h1>
-          <p className="text-foreground-secondary">Discover comics created by the community</p>
-        </div>
-        <div className="flex items-center justify-center py-12">
-          <div className="animate-spin rounded-full h-8 w-8 border-b-2 border-accent"></div>
-          <span className="ml-3 text-foreground-secondary">Loading public comics...</span>
-        </div>
-      </div>
-    );
-  }
-
-  if (error) {
-    return (
-      <div className="w-full h-full">
-        <div className="flex items-center justify-between mb-8">
-          <h1 className="text-3xl font-bold text-foreground">Explore Comics</h1>
-          <p className="text-foreground-secondary">Discover comics created by the community</p>
-        </div>
-        <div className="text-center py-12">
-          <div className="text-error mb-4">❌ Error loading comics</div>
-          <p className="text-foreground-secondary mb-4">{error}</p>
-          <button 
-            onClick={fetchPublicComics}
-            className="bg-accent hover:bg-accent-hover px-4 py-2 rounded-lg transition-colors text-foreground-inverse"
-          >
-            Try Again
-          </button>
-        </div>
-      </div>
-    );
-  }
-=======
     // Redirect to explore page by default (preserving your UI)
     router.replace('/protected/explore')
   }, [router])
->>>>>>> f4b9dc3c
 
   return (
-    <div className="w-full h-full">
-      <div className="flex items-center justify-between mb-8">
-        <h1 className="text-3xl font-bold text-foreground">Explore Comics</h1>
-        <p className="text-foreground-secondary">Discover comics created by the community</p>
+    <div className="w-full h-full flex items-center justify-center">
+      <div className="text-center">
+        <div className="animate-spin rounded-full h-12 w-12 border-b-2 border-amber-200 mx-auto mb-4"></div>
+        <p className="text-amber-50">Redirecting to explore...</p>
       </div>
-
-      {comics.length === 0 ? (
-        <div className="text-center py-12">
-          <div className="text-6xl mb-4">📚</div>
-          <h2 className="text-xl font-semibold mb-2 text-foreground">No Public Comics Yet</h2>
-          <p className="text-foreground-secondary">Be the first to share your comic with the community!</p>
-        </div>
-      ) : (
-        <div className="columns-1 md:columns-2 lg:columns-3 xl:columns-3 gap-4 space-y-4 w-full">
-          {comics.map((comic, index) => {
-            console.log('Rendering public comic:', comic.title, 'Panels:', comic.panels?.length || 0);
-            // Create varying heights for comic-like layout - made taller for wider cards
-            const heights = ['h-64', 'h-80', 'h-72', 'h-96', 'h-56', 'h-[400px]']
-            const randomHeight = heights[index % heights.length]
-            
-            return (
-            <div 
-              key={comic.id} 
-              className={`group bg-background-card rounded-lg border-2 border-black overflow-hidden hover:border-accent transition-colors relative break-inside-avoid mb-4 cursor-pointer shadow-lg ${randomHeight}`}
-              onClick={() => openModal(comic)}
-            >
-              {/* Image */}
-              <div className="relative w-full h-full">
-                {imageLoading[`${comic.id}-preview`] && (
-                  <div className="absolute inset-0 bg-background-tertiary flex items-center justify-center z-10">
-                    <div className="animate-spin rounded-full h-6 w-6 border-b-2 border-accent"></div>
-                  </div>
-                )}
-                {imageErrors[`${comic.id}-preview`] ? (
-                  <div className="w-full h-full bg-background-tertiary flex items-center justify-center">
-                    <div className="text-foreground-muted text-center">
-                      <div className="text-xl mb-1">🖼️</div>
-                      <div className="text-xs">No image</div>
-                    </div>
-                  </div>
-                ) : (
-                   <Image
-                      src={
-                        comic.panels.find(p => p.panel_number === 0)?.public_url || 
-                        comic.panels.find(p => p.panel_number === 1)?.public_url ||
-                        comic.panels[0]?.public_url ||
-                        '/placeholder-comic.png'
-                      }
-                      alt={comic.title}
-                      width={400}
-                      height={300}
-                      className="w-full h-full object-cover"
-                      onLoad={() => handleImageLoad(`${comic.id}-preview`)}
-                      onError={() => handleImageError(`${comic.id}-preview`)}
-                      onLoadStart={() => handleImageLoadStart(`${comic.id}-preview`)}
-                    />
-                )}
-              </div>
-
-              {/* Details overlay - only visible on hover */}
-              <div className="absolute inset-0 bg-black/80 backdrop-blur-sm opacity-0 group-hover:opacity-100 transition-opacity duration-300 flex flex-col justify-end p-3">
-                <h3 className="text-sm font-semibold text-foreground-inverse mb-1">{comic.title}</h3>
-                <p className="text-foreground-secondary text-xs mb-1">By Creator</p>
-                <div className="flex items-center justify-between">
-                  <span className="text-foreground-muted text-xs">
-                    {new Date(comic.created_at).toLocaleDateString('en-US', { month: 'short', day: 'numeric' })}
-                  </span>
-                  <div className="flex items-center space-x-1">
-                    <svg className="w-3 h-3 text-accent" fill="currentColor" viewBox="0 0 20 20">
-                      <path d="M9.049 2.927c.3-.921 1.603-.921 1.902 0l1.07 3.292a1 1 0 00.95.69h3.462c.969 0 1.371 1.24.588 1.81l-2.8 2.034a1 1 0 00-.364 1.118l1.07 3.292c.3.921-.755 1.688-1.54 1.118l-2.8-2.034a1 1 0 00-1.175 0l-2.8 2.034c-.784.57-1.838-.197-1.539-1.118l1.07-3.292a1 1 0 00-.364-1.118L2.98 8.72c-.783-.57-.38-1.81.588-1.81h3.461a1 1 0 00.951-.69l1.07-3.292z" />
-                    </svg>
-                    <span className="text-foreground-muted text-xs">{comic.panels.length}</span>
-                  </div>
-                </div>
-              </div>
-            </div>
-            );
-          })}
-        </div>
-      )}
-
-        {/* Modal for viewing comic details */}
-        {selectedComic && (
-          <div className="fixed inset-0 bg-black/80 flex items-center justify-center z-50 p-4" onClick={closeModal}>
-            <div className="bg-background-card rounded-xl max-w-4xl max-h-[90vh] overflow-y-auto" onClick={(e) => e.stopPropagation()}>
-              <div className="p-6">
-                <div className="flex items-center justify-between mb-6">
-                  <h2 className="text-2xl font-bold text-foreground">{selectedComic.title}</h2>
-                  <button 
-                    onClick={closeModal}
-                    className="text-foreground-muted hover:text-foreground text-2xl font-bold"
-                  >
-                    ×
-                  </button>
-                </div>
-
-              {/* Comic panels grid */}
-              <div className="grid grid-cols-1 md:grid-cols-2 lg:grid-cols-3 gap-4 mb-6">
-                {selectedComic.panels
-                  .filter(panel => panel.panel_number !== 0) // Exclude panel 0 (comic_full.png)
-                  .sort((a, b) => a.panel_number - b.panel_number)
-                  .map((panel) => (
-                  <div key={panel.id} className="relative bg-background-tertiary rounded-lg overflow-hidden border-2 border-black shadow-lg">
-                    {imageErrors[`${selectedComic.id}-${panel.id}`] ? (
-                      <div className="w-full h-48 bg-background-secondary flex items-center justify-center">
-                        <div className="text-foreground-muted text-center">
-                          <div className="text-2xl mb-1">🖼️</div>
-                          <div className="text-sm">Image not available</div>
-                        </div>
-                      </div>
-                    ) : (
-                      <Image
-                        src={panel.public_url}
-                        alt={`Panel ${panel.panel_number}`}
-                        width={300}
-                        height={192}
-                        className="w-full h-48 object-cover"
-                        onError={() => handleImageError(`${selectedComic.id}-${panel.id}`)}
-                      />
-                    )}
-                  </div>
-                ))}
-              </div>
-
-              {/* Comic metadata */}
-              <div className="mt-6 pt-4 border-t border-border">
-                <div className="text-center text-sm text-foreground-secondary">
-                  <span>Created: {new Date(selectedComic.created_at).toLocaleDateString('en-US', { month: 'long', year: 'numeric' })}</span>
-                </div>
-              </div>
-            </div>
-          </div>
-        </div>
-      )}
     </div>
-  );
+  )
 }