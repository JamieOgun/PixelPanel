'use client'

import Link from 'next/link'
import { usePathname, useRouter } from 'next/navigation'
import { useAuth } from '@/components/auth/AuthProvider'
import { useState, useEffect } from 'react'

interface SidebarProps {
  className?: string
  isMinimized?: boolean
  onToggleMinimize?: () => void
  onMinimize?: () => void
}

<<<<<<< HEAD
type Theme = 'light' | 'dark' | 'system'

export default function SideBar({ className = '' }: SidebarProps) {
=======
export default function SideBar({ 
  className = '', 
  isMinimized = false, 
  onToggleMinimize, 
  onMinimize 
}: SidebarProps) {
>>>>>>> f4453047
  const pathname = usePathname()
  const router = useRouter()
  const { user, signOut } = useAuth()
  const [theme, setTheme] = useState<Theme>('system')
  const [isThemeMenuOpen, setIsThemeMenuOpen] = useState(false)

  // Load theme from localStorage on mount
  useEffect(() => {
    const savedTheme = localStorage.getItem('theme') as Theme
    if (savedTheme && ['light', 'dark', 'system'].includes(savedTheme)) {
      setTheme(savedTheme)
    }
  }, [])

  // Apply theme changes
  useEffect(() => {
    const root = document.documentElement
    
    if (theme === 'system') {
      const systemTheme = window.matchMedia('(prefers-color-scheme: dark)').matches ? 'dark' : 'light'
      root.classList.toggle('dark', systemTheme === 'dark')
    } else {
      root.classList.toggle('dark', theme === 'dark')
    }
    
    localStorage.setItem('theme', theme)
  }, [theme])

  // Close theme menu when clicking outside
  useEffect(() => {
    const handleClickOutside = (event: MouseEvent) => {
      if (isThemeMenuOpen) {
        const target = event.target as Element
        if (!target.closest('.theme-menu')) {
          setIsThemeMenuOpen(false)
        }
      }
    }

    document.addEventListener('mousedown', handleClickOutside)
    return () => document.removeEventListener('mousedown', handleClickOutside)
  }, [isThemeMenuOpen])

  const handleThemeChange = (newTheme: Theme) => {
    setTheme(newTheme)
    setIsThemeMenuOpen(false)
  }

  const getThemeIcon = () => {
    switch (theme) {
      case 'light':
        return (
          <svg className="w-4 h-4" fill="none" stroke="currentColor" viewBox="0 0 24 24">
            <path strokeLinecap="round" strokeLinejoin="round" strokeWidth={2} d="M12 3v1m0 16v1m9-9h-1M4 12H3m15.364 6.364l-.707-.707M6.343 6.343l-.707-.707m12.728 0l-.707.707M6.343 17.657l-.707.707M16 12a4 4 0 11-8 0 4 4 0 018 0z" />
          </svg>
        )
      case 'dark':
        return (
          <svg className="w-4 h-4" fill="none" stroke="currentColor" viewBox="0 0 24 24">
            <path strokeLinecap="round" strokeLinejoin="round" strokeWidth={2} d="M20.354 15.354A9 9 0 018.646 3.646 9.003 9.003 0 0012 21a9.003 9.003 0 008.354-5.646z" />
          </svg>
        )
      case 'system':
        return (
          <svg className="w-4 h-4" fill="none" stroke="currentColor" viewBox="0 0 24 24">
            <path strokeLinecap="round" strokeLinejoin="round" strokeWidth={2} d="M9.75 17L9 20l-1 1h8l-1-1-.75-3M3 13h18M5 17h14a2 2 0 002-2V5a2 2 0 00-2-2H5a2 2 0 00-2 2v10a2 2 0 002 2z" />
          </svg>
        )
    }
  }

  const navigation: Array<{
    name: string
    href: string
    icon: React.ReactNode
    onClick?: () => void
  }> = [
    {
      name: 'Explore',
      href: '/protected/explore',
      icon: (
        <svg className="w-5 h-5" fill="none" stroke="currentColor" viewBox="0 0 24 24">
          <path strokeLinecap="round" strokeLinejoin="round" strokeWidth={2} d="M21 21l-6-6m2-5a7 7 0 11-14 0 7 7 0 0114 0z" />
        </svg>
      )
    },
    {
      name: 'Create Comic',
      href: '/protected/create',
      icon: (
        <svg className="w-5 h-5" fill="none" stroke="currentColor" viewBox="0 0 24 24">
          <path strokeLinecap="round" strokeLinejoin="round" strokeWidth={2} d="M12 6v6m0 0v6m0-6h6m-6 0H6" />
        </svg>
      ),
      onClick: onMinimize // Add minimize functionality to Create Comic
    },
    {
      name: 'My Comics',
      href: '/protected/comics',
      icon: (
        <svg className="w-5 h-5" fill="none" stroke="currentColor" viewBox="0 0 24 24">
          <path strokeLinecap="round" strokeLinejoin="round" strokeWidth={2} d="M19 11H5m14 0a2 2 0 012 2v6a2 2 0 01-2 2H5a2 2 0 01-2-2v-6a2 2 0 012-2m14 0V9a2 2 0 00-2-2M5 11V9a2 2 0 012-2m0 0V5a2 2 0 012-2h6a2 2 0 012 2v2M7 7h10" />
        </svg>
      )
    },
    {
      name: 'Profile',
      href: '/protected/profile',
      icon: (
        <svg className="w-5 h-5" fill="none" stroke="currentColor" viewBox="0 0 24 24">
          <path strokeLinecap="round" strokeLinejoin="round" strokeWidth={2} d="M16 7a4 4 0 11-8 0 4 4 0 018 0zM12 14a7 7 0 00-7 7h14a7 7 0 00-7-7z" />
        </svg>
      )
    }
  ]

  return (
<<<<<<< HEAD
    <div className={`bg-background-sidebar backdrop-blur-sm border-r border-border h-screen w-64 flex flex-col ${className}`}>
      {/* Logo/Brand */}
      <div className="p-6 border-b border-border flex-shrink-0">
        <Link href="/protected" className="flex items-center space-x-2">
          <img 
            src="/logo.png" 
            alt="PixelPanel Logo" 
            className="w-8 h-8 object-contain"
          />
          <span className="text-xl font-bold text-foreground">PixelPanel</span>
        </Link>
=======
    <div 
      className={`bg-stone-800/50 backdrop-blur-sm border-r border-stone-700 h-screen flex flex-col transition-all duration-300 relative z-50 ${
        isMinimized ? 'w-16 cursor-pointer' : 'w-64'
      } ${className}`}
      onClick={isMinimized && onToggleMinimize ? onToggleMinimize : undefined}
      style={{ pointerEvents: 'auto' }}
    >
      {/* Logo/Brand */}
      <div className={`p-6 border-b border-stone-700 flex-shrink-0 flex items-center ${
        isMinimized ? 'justify-center' : 'justify-between'
      }`}>
         <Link 
           href="/protected/explore" 
           className={`flex items-center transition-all duration-300 ${isMinimized ? 'justify-center' : 'space-x-2'}`}
           onClick={(e) => e.stopPropagation()}
         >
           <svg className="w-8 h-8 text-amber-500" fill="currentColor" viewBox="0 0 24 24">
             <path d="M19 3H5c-1.1 0-2 .9-2 2v14c0 1.1.9 2 2 2h14c1.1 0 2-.9 2-2V5c0-1.1-.9-2-2-2zM9 17H7v-7h2v7zm4 0h-2V7h2v10zm4 0h-2v-4h2v4z"/>
           </svg>
           <span className={`text-xl font-bold text-amber-50 transition-all duration-300 whitespace-nowrap ${
             isMinimized ? 'opacity-0 w-0 overflow-hidden' : 'opacity-100 w-auto'
           }`}>
             PixelPanel
           </span>
         </Link>
        {onToggleMinimize && !isMinimized && (
          <button
            onClick={onToggleMinimize}
            className="p-1 rounded-lg text-amber-50 hover:bg-stone-700/50 transition-colors"
          >
            <svg className="w-4 h-4" fill="none" stroke="currentColor" viewBox="0 0 24 24">
              <path strokeLinecap="round" strokeLinejoin="round" strokeWidth={2} d="M15 19l-7-7 7-7" />
            </svg>
          </button>
        )}
>>>>>>> f4453047
      </div>

      {/* Navigation - Fixed height, no scroll */}
      <nav className="p-4 space-y-2 flex-1">
        {navigation.map((item) => {
          const isActive = pathname === item.href
          const handleClick = () => {
            console.log(`🔧 Handle click for: ${item.name}`)
            if (item.onClick) {
              console.log(`🔧 Executing onClick handler for: ${item.name}`)
              item.onClick()
            }
          }
          
          return (
            <Link
              key={item.name}
              href={item.href}
              onClick={(e) => {
                console.log(`🔍 Sidebar clicked: ${item.name} -> ${item.href}`)
                e.preventDefault()
                e.stopPropagation()
                
                // Execute any special onClick handler (like minimize for Create Comic)
                handleClick()
                
                // Navigate with delay to allow minimize to complete
                setTimeout(() => {
                  console.log(`🚀 Navigating to: ${item.href}`)
                  router.push(item.href)
                }, item.onClick ? 200 : 50) // Longer delay if there's an onClick handler
              }}
              className={`flex items-center transition-all duration-300 ${isMinimized ? 'justify-center' : 'space-x-3'} px-3 py-2 rounded-lg text-sm font-medium transition-colors ${
                isActive
                  ? 'bg-accent text-foreground-inverse'
                  : 'text-foreground-secondary hover:text-foreground hover:bg-background-tertiary'
              }`}
              title={isMinimized ? item.name : undefined}
            >
              {item.icon}
              <span className={`transition-all duration-300 whitespace-nowrap ${
                isMinimized ? 'opacity-0 w-0 overflow-hidden' : 'opacity-100 w-auto'
              }`}>
                {item.name}
              </span>
            </Link>
          )
        })}
      </nav>

      {/* User Info & Sign Out - Fixed at bottom */}
<<<<<<< HEAD
      <div className="p-4 border-t border-border flex-shrink-0">
        {/* Theme Toggle */}
        <div className="relative mb-4 theme-menu">
          <button
            onClick={() => setIsThemeMenuOpen(!isThemeMenuOpen)}
            className="w-full flex items-center justify-between px-3 py-2 text-sm text-foreground-secondary hover:text-foreground hover:bg-background-tertiary rounded-lg transition-colors"
          >
            <div className="flex items-center space-x-2">
              {getThemeIcon()}
              <span>Theme</span>
            </div>
            <svg className="w-4 h-4" fill="none" stroke="currentColor" viewBox="0 0 24 24">
              <path strokeLinecap="round" strokeLinejoin="round" strokeWidth={2} d="M19 9l-7 7-7-7" />
            </svg>
          </button>
          
          {isThemeMenuOpen && (
            <div className="absolute bottom-full left-0 right-0 mb-2 bg-background-card border border-border rounded-lg shadow-theme-lg z-10">
              <button
                onClick={() => handleThemeChange('light')}
                className={`w-full flex items-center space-x-2 px-3 py-2 text-sm rounded-t-lg transition-colors ${
                  theme === 'light' 
                    ? 'bg-accent text-foreground-inverse' 
                    : 'text-foreground-secondary hover:text-foreground hover:bg-background-tertiary'
                }`}
              >
                <svg className="w-4 h-4" fill="none" stroke="currentColor" viewBox="0 0 24 24">
                  <path strokeLinecap="round" strokeLinejoin="round" strokeWidth={2} d="M12 3v1m0 16v1m9-9h-1M4 12H3m15.364 6.364l-.707-.707M6.343 6.343l-.707-.707m12.728 0l-.707.707M6.343 17.657l-.707.707M16 12a4 4 0 11-8 0 4 4 0 018 0z" />
                </svg>
                <span>Light</span>
              </button>
              <button
                onClick={() => handleThemeChange('dark')}
                className={`w-full flex items-center space-x-2 px-3 py-2 text-sm transition-colors ${
                  theme === 'dark' 
                    ? 'bg-accent text-foreground-inverse' 
                    : 'text-foreground-secondary hover:text-foreground hover:bg-background-tertiary'
                }`}
              >
                <svg className="w-4 h-4" fill="none" stroke="currentColor" viewBox="0 0 24 24">
                  <path strokeLinecap="round" strokeLinejoin="round" strokeWidth={2} d="M20.354 15.354A9 9 0 018.646 3.646 9.003 9.003 0 0012 21a9.003 9.003 0 008.354-5.646z" />
                </svg>
                <span>Dark</span>
              </button>
              <button
                onClick={() => handleThemeChange('system')}
                className={`w-full flex items-center space-x-2 px-3 py-2 text-sm rounded-b-lg transition-colors ${
                  theme === 'system' 
                    ? 'bg-accent text-foreground-inverse' 
                    : 'text-foreground-secondary hover:text-foreground hover:bg-background-tertiary'
                }`}
              >
                <svg className="w-4 h-4" fill="none" stroke="currentColor" viewBox="0 0 24 24">
                  <path strokeLinecap="round" strokeLinejoin="round" strokeWidth={2} d="M9.75 17L9 20l-1 1h8l-1-1-.75-3M3 13h18M5 17h14a2 2 0 002-2V5a2 2 0 00-2-2H5a2 2 0 00-2 2v10a2 2 0 002 2z" />
                </svg>
                <span>System</span>
              </button>
            </div>
          )}
        </div>

        <div className="flex items-center space-x-3 mb-3">
          <div className="w-8 h-8 bg-accent rounded-full flex items-center justify-center">
            <span className="text-foreground-inverse text-sm font-medium">
              {user?.email?.charAt(0).toUpperCase()}
            </span>
          </div>
          <div className="flex-1 min-w-0">
            <p className="text-sm font-medium text-foreground-secondary truncate">
=======
      <div className="p-4 border-t border-stone-700 flex-shrink-0">
        <div className={`flex items-center transition-all duration-300 mb-3 ${
          isMinimized ? 'justify-center' : 'space-x-3'
        }`}>
          <div className="w-8 h-8 bg-amber-600 rounded-full flex items-center justify-center">
            <span className="text-white text-sm font-medium">
              {user?.email?.charAt(0).toUpperCase()}
            </span>
          </div>
          <div className={`transition-all duration-300 overflow-hidden ${
            isMinimized ? 'opacity-0 w-0' : 'opacity-100 w-auto flex-1 min-w-0'
          }`}>
            <p className="text-sm font-medium text-stone-200 truncate">
>>>>>>> f4453047
              {user?.email}
            </p>
          </div>
        </div>
        <button
<<<<<<< HEAD
          onClick={signOut}
          className="w-full flex items-center space-x-2 px-3 py-2 text-sm text-foreground-muted hover:text-foreground hover:bg-background-tertiary rounded-lg transition-colors"
=======
          onClick={(e) => {
            e.stopPropagation() // Prevent sidebar expansion when clicking sign out
            signOut()
          }}
          className={`w-full flex items-center transition-all duration-300 ${isMinimized ? 'justify-center' : 'space-x-2'} px-3 py-2 text-sm text-stone-400 hover:text-white hover:bg-stone-700/50 rounded-lg transition-colors`}
          title={isMinimized ? 'Sign Out' : undefined}
>>>>>>> f4453047
        >
          <svg className="w-4 h-4" fill="none" stroke="currentColor" viewBox="0 0 24 24">
            <path strokeLinecap="round" strokeLinejoin="round" strokeWidth={2} d="M17 16l4-4m0 0l-4-4m4 4H7m6 4v1a3 3 0 01-3 3H6a3 3 0 01-3-3V7a3 3 0 013-3h4a3 3 0 013 3v1" />
          </svg>
          <span className={`transition-all duration-300 whitespace-nowrap ${
            isMinimized ? 'opacity-0 w-0 overflow-hidden' : 'opacity-100 w-auto'
          }`}>
            Sign Out
          </span>
        </button>
      </div>
    </div>
  )
}<|MERGE_RESOLUTION|>--- conflicted
+++ resolved
@@ -7,23 +7,11 @@
 
 interface SidebarProps {
   className?: string
-  isMinimized?: boolean
-  onToggleMinimize?: () => void
-  onMinimize?: () => void
 }
 
-<<<<<<< HEAD
 type Theme = 'light' | 'dark' | 'system'
 
 export default function SideBar({ className = '' }: SidebarProps) {
-=======
-export default function SideBar({ 
-  className = '', 
-  isMinimized = false, 
-  onToggleMinimize, 
-  onMinimize 
-}: SidebarProps) {
->>>>>>> f4453047
   const pathname = usePathname()
   const router = useRouter()
   const { user, signOut } = useAuth()
@@ -52,7 +40,7 @@
     localStorage.setItem('theme', theme)
   }, [theme])
 
-  // Close theme menu when clicking outside
+  // Handle click outside to close theme menu
   useEffect(() => {
     const handleClickOutside = (event: MouseEvent) => {
       if (isThemeMenuOpen) {
@@ -95,153 +83,56 @@
     }
   }
 
-  const navigation: Array<{
-    name: string
-    href: string
-    icon: React.ReactNode
-    onClick?: () => void
-  }> = [
-    {
-      name: 'Explore',
-      href: '/protected/explore',
-      icon: (
-        <svg className="w-5 h-5" fill="none" stroke="currentColor" viewBox="0 0 24 24">
-          <path strokeLinecap="round" strokeLinejoin="round" strokeWidth={2} d="M21 21l-6-6m2-5a7 7 0 11-14 0 7 7 0 0114 0z" />
-        </svg>
-      )
-    },
-    {
-      name: 'Create Comic',
-      href: '/protected/create',
-      icon: (
-        <svg className="w-5 h-5" fill="none" stroke="currentColor" viewBox="0 0 24 24">
-          <path strokeLinecap="round" strokeLinejoin="round" strokeWidth={2} d="M12 6v6m0 0v6m0-6h6m-6 0H6" />
-        </svg>
-      ),
-      onClick: onMinimize // Add minimize functionality to Create Comic
-    },
-    {
-      name: 'My Comics',
-      href: '/protected/comics',
-      icon: (
-        <svg className="w-5 h-5" fill="none" stroke="currentColor" viewBox="0 0 24 24">
-          <path strokeLinecap="round" strokeLinejoin="round" strokeWidth={2} d="M19 11H5m14 0a2 2 0 012 2v6a2 2 0 01-2 2H5a2 2 0 01-2-2v-6a2 2 0 012-2m14 0V9a2 2 0 00-2-2M5 11V9a2 2 0 012-2m0 0V5a2 2 0 012-2h6a2 2 0 012 2v2M7 7h10" />
-        </svg>
-      )
-    },
-    {
-      name: 'Profile',
-      href: '/protected/profile',
-      icon: (
-        <svg className="w-5 h-5" fill="none" stroke="currentColor" viewBox="0 0 24 24">
-          <path strokeLinecap="round" strokeLinejoin="round" strokeWidth={2} d="M16 7a4 4 0 11-8 0 4 4 0 018 0zM12 14a7 7 0 00-7 7h14a7 7 0 00-7-7z" />
-        </svg>
-      )
-    }
+  const handleSignOut = async () => {
+    try {
+      await signOut()
+      router.push('/auth/login')
+    } catch (error) {
+      console.error('Error signing out:', error)
+    }
+  }
+
+  const navItems = [
+    { href: '/protected', label: 'Explore', icon: '🔍' },
+    { href: '/protected/create', label: 'Create', icon: '✏️' },
+    { href: '/protected/comics', label: 'My Comics', icon: '📚' },
+    { href: '/protected/profile', label: 'Profile', icon: '👤' },
   ]
 
   return (
-<<<<<<< HEAD
     <div className={`bg-background-sidebar backdrop-blur-sm border-r border-border h-screen w-64 flex flex-col ${className}`}>
       {/* Logo/Brand */}
-      <div className="p-6 border-b border-border flex-shrink-0">
+      <div className="p-6 border-b border-border">
         <Link href="/protected" className="flex items-center space-x-2">
-          <img 
-            src="/logo.png" 
-            alt="PixelPanel Logo" 
-            className="w-8 h-8 object-contain"
-          />
+          <div className="w-8 h-8 bg-accent rounded-lg flex items-center justify-center">
+            <span className="text-foreground-inverse font-bold text-lg">P</span>
+          </div>
           <span className="text-xl font-bold text-foreground">PixelPanel</span>
         </Link>
-=======
-    <div 
-      className={`bg-stone-800/50 backdrop-blur-sm border-r border-stone-700 h-screen flex flex-col transition-all duration-300 relative z-50 ${
-        isMinimized ? 'w-16 cursor-pointer' : 'w-64'
-      } ${className}`}
-      onClick={isMinimized && onToggleMinimize ? onToggleMinimize : undefined}
-      style={{ pointerEvents: 'auto' }}
-    >
-      {/* Logo/Brand */}
-      <div className={`p-6 border-b border-stone-700 flex-shrink-0 flex items-center ${
-        isMinimized ? 'justify-center' : 'justify-between'
-      }`}>
-         <Link 
-           href="/protected/explore" 
-           className={`flex items-center transition-all duration-300 ${isMinimized ? 'justify-center' : 'space-x-2'}`}
-           onClick={(e) => e.stopPropagation()}
-         >
-           <svg className="w-8 h-8 text-amber-500" fill="currentColor" viewBox="0 0 24 24">
-             <path d="M19 3H5c-1.1 0-2 .9-2 2v14c0 1.1.9 2 2 2h14c1.1 0 2-.9 2-2V5c0-1.1-.9-2-2-2zM9 17H7v-7h2v7zm4 0h-2V7h2v10zm4 0h-2v-4h2v4z"/>
-           </svg>
-           <span className={`text-xl font-bold text-amber-50 transition-all duration-300 whitespace-nowrap ${
-             isMinimized ? 'opacity-0 w-0 overflow-hidden' : 'opacity-100 w-auto'
-           }`}>
-             PixelPanel
-           </span>
-         </Link>
-        {onToggleMinimize && !isMinimized && (
-          <button
-            onClick={onToggleMinimize}
-            className="p-1 rounded-lg text-amber-50 hover:bg-stone-700/50 transition-colors"
-          >
-            <svg className="w-4 h-4" fill="none" stroke="currentColor" viewBox="0 0 24 24">
-              <path strokeLinecap="round" strokeLinejoin="round" strokeWidth={2} d="M15 19l-7-7 7-7" />
-            </svg>
-          </button>
-        )}
->>>>>>> f4453047
       </div>
 
-      {/* Navigation - Fixed height, no scroll */}
+      {/* Navigation */}
       <nav className="p-4 space-y-2 flex-1">
-        {navigation.map((item) => {
+        {navItems.map((item) => {
           const isActive = pathname === item.href
-          const handleClick = () => {
-            console.log(`🔧 Handle click for: ${item.name}`)
-            if (item.onClick) {
-              console.log(`🔧 Executing onClick handler for: ${item.name}`)
-              item.onClick()
-            }
-          }
-          
           return (
             <Link
-              key={item.name}
+              key={item.href}
               href={item.href}
-              onClick={(e) => {
-                console.log(`🔍 Sidebar clicked: ${item.name} -> ${item.href}`)
-                e.preventDefault()
-                e.stopPropagation()
-                
-                // Execute any special onClick handler (like minimize for Create Comic)
-                handleClick()
-                
-                // Navigate with delay to allow minimize to complete
-                setTimeout(() => {
-                  console.log(`🚀 Navigating to: ${item.href}`)
-                  router.push(item.href)
-                }, item.onClick ? 200 : 50) // Longer delay if there's an onClick handler
-              }}
-              className={`flex items-center transition-all duration-300 ${isMinimized ? 'justify-center' : 'space-x-3'} px-3 py-2 rounded-lg text-sm font-medium transition-colors ${
+              className={`flex items-center space-x-3 px-3 py-2 rounded-lg transition-colors ${
                 isActive
                   ? 'bg-accent text-foreground-inverse'
                   : 'text-foreground-secondary hover:text-foreground hover:bg-background-tertiary'
               }`}
-              title={isMinimized ? item.name : undefined}
             >
-              {item.icon}
-              <span className={`transition-all duration-300 whitespace-nowrap ${
-                isMinimized ? 'opacity-0 w-0 overflow-hidden' : 'opacity-100 w-auto'
-              }`}>
-                {item.name}
-              </span>
+              <span className="text-lg">{item.icon}</span>
+              <span className="font-medium">{item.label}</span>
             </Link>
           )
         })}
       </nav>
 
-      {/* User Info & Sign Out - Fixed at bottom */}
-<<<<<<< HEAD
+      {/* User Info & Actions */}
       <div className="p-4 border-t border-border flex-shrink-0">
         {/* Theme Toggle */}
         <div className="relative mb-4 theme-menu">
@@ -263,8 +154,8 @@
               <button
                 onClick={() => handleThemeChange('light')}
                 className={`w-full flex items-center space-x-2 px-3 py-2 text-sm rounded-t-lg transition-colors ${
-                  theme === 'light' 
-                    ? 'bg-accent text-foreground-inverse' 
+                  theme === 'light'
+                    ? 'bg-accent text-foreground-inverse'
                     : 'text-foreground-secondary hover:text-foreground hover:bg-background-tertiary'
                 }`}
               >
@@ -276,8 +167,8 @@
               <button
                 onClick={() => handleThemeChange('dark')}
                 className={`w-full flex items-center space-x-2 px-3 py-2 text-sm transition-colors ${
-                  theme === 'dark' 
-                    ? 'bg-accent text-foreground-inverse' 
+                  theme === 'dark'
+                    ? 'bg-accent text-foreground-inverse'
                     : 'text-foreground-secondary hover:text-foreground hover:bg-background-tertiary'
                 }`}
               >
@@ -289,8 +180,8 @@
               <button
                 onClick={() => handleThemeChange('system')}
                 className={`w-full flex items-center space-x-2 px-3 py-2 text-sm rounded-b-lg transition-colors ${
-                  theme === 'system' 
-                    ? 'bg-accent text-foreground-inverse' 
+                  theme === 'system'
+                    ? 'bg-accent text-foreground-inverse'
                     : 'text-foreground-secondary hover:text-foreground hover:bg-background-tertiary'
                 }`}
               >
@@ -303,54 +194,29 @@
           )}
         </div>
 
+        {/* User Info */}
         <div className="flex items-center space-x-3 mb-3">
           <div className="w-8 h-8 bg-accent rounded-full flex items-center justify-center">
             <span className="text-foreground-inverse text-sm font-medium">
-              {user?.email?.charAt(0).toUpperCase()}
+              {user?.email?.charAt(0).toUpperCase() || 'U'}
             </span>
           </div>
           <div className="flex-1 min-w-0">
-            <p className="text-sm font-medium text-foreground-secondary truncate">
-=======
-      <div className="p-4 border-t border-stone-700 flex-shrink-0">
-        <div className={`flex items-center transition-all duration-300 mb-3 ${
-          isMinimized ? 'justify-center' : 'space-x-3'
-        }`}>
-          <div className="w-8 h-8 bg-amber-600 rounded-full flex items-center justify-center">
-            <span className="text-white text-sm font-medium">
-              {user?.email?.charAt(0).toUpperCase()}
-            </span>
-          </div>
-          <div className={`transition-all duration-300 overflow-hidden ${
-            isMinimized ? 'opacity-0 w-0' : 'opacity-100 w-auto flex-1 min-w-0'
-          }`}>
-            <p className="text-sm font-medium text-stone-200 truncate">
->>>>>>> f4453047
-              {user?.email}
+            <p className="text-sm font-medium text-foreground truncate">
+              {user?.email || 'User'}
             </p>
           </div>
         </div>
+
+        {/* Sign Out Button */}
         <button
-<<<<<<< HEAD
-          onClick={signOut}
-          className="w-full flex items-center space-x-2 px-3 py-2 text-sm text-foreground-muted hover:text-foreground hover:bg-background-tertiary rounded-lg transition-colors"
-=======
-          onClick={(e) => {
-            e.stopPropagation() // Prevent sidebar expansion when clicking sign out
-            signOut()
-          }}
-          className={`w-full flex items-center transition-all duration-300 ${isMinimized ? 'justify-center' : 'space-x-2'} px-3 py-2 text-sm text-stone-400 hover:text-white hover:bg-stone-700/50 rounded-lg transition-colors`}
-          title={isMinimized ? 'Sign Out' : undefined}
->>>>>>> f4453047
+          onClick={handleSignOut}
+          className="w-full flex items-center space-x-2 px-3 py-2 text-sm text-foreground-secondary hover:text-foreground hover:bg-background-tertiary rounded-lg transition-colors"
         >
           <svg className="w-4 h-4" fill="none" stroke="currentColor" viewBox="0 0 24 24">
             <path strokeLinecap="round" strokeLinejoin="round" strokeWidth={2} d="M17 16l4-4m0 0l-4-4m4 4H7m6 4v1a3 3 0 01-3 3H6a3 3 0 01-3-3V7a3 3 0 013-3h4a3 3 0 013 3v1" />
           </svg>
-          <span className={`transition-all duration-300 whitespace-nowrap ${
-            isMinimized ? 'opacity-0 w-0 overflow-hidden' : 'opacity-100 w-auto'
-          }`}>
-            Sign Out
-          </span>
+          <span>Sign Out</span>
         </button>
       </div>
     </div>
