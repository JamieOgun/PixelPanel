--- conflicted
+++ resolved
@@ -3,14 +3,6 @@
 export const API_CONFIG = {
   BASE_URL: 'http://localhost:8000', // Change this to 8000 or any other port as needed
   ENDPOINTS: {
-<<<<<<< HEAD
-    LOAD_COMIC: '/load-comic',
-    SAVE_COMIC: '/api/comics/save-comic',
-    GENERATE: '/api/comics/generate',
-    LIST_COMICS: '/api/comics/list-comics',
-    USER_COMICS: '/api/comics/user-comics',
-    PUBLIC_COMICS: '/api/comics/public-comics'
-=======
     // New modular API endpoints
     GENERATE: '/api/comics/generate',
     SAVE_COMIC: '/api/comics/save-comic',
@@ -25,7 +17,6 @@
     SAVE_PANEL: '/save-panel',  // Legacy endpoint (if still needed)
     RESET_CONTEXT: '/reset-context',  // Legacy endpoint (if still needed)
     GENERATE_COMIC: '/generate-comic'  // Legacy endpoint (if still needed)
->>>>>>> f4b9dc3c
   }
 };
 
