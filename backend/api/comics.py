# backend/api/comics.py
from fastapi import APIRouter, Depends, HTTPException, Request
from schemas.comic import ComicArtRequest, ComicRequest, ThumbnailRequest
from services.comic_storage import ComicStorageService
from services.comic_generator import ComicArtGenerator
from auth_shared import get_current_user
import json
import base64
import os
from PIL import Image
import io

router = APIRouter(prefix="/api/comics", tags=["comics"])

comic_generator = ComicArtGenerator()
comic_storage_service = ComicStorageService()

@router.post("/generate")
async def generate_comic_art(request: ComicArtRequest):
    """
    Generate comic art from text prompt and optional reference image
    """
    try:
        text_prompt = request.text_prompt
        reference_image_data = request.reference_image
        panel_id = request.panel_id
        previous_panel_context = request.previous_panel_context
        
        print(f"🔍 DEBUG: panel_id={panel_id}, has_previous_context={previous_panel_context is not None}")
        
        context_image_data = None
        
        if previous_panel_context:
            context_prompt = f"Create the next scene using this context: {previous_panel_context.prompt}. {text_prompt}"
            context_image_data = previous_panel_context.image_data
            text_prompt = context_prompt
            print(f"🎯 Using previous panel context for panel {panel_id}: {context_prompt[:100]}...")
        else:
            print(f"📝 Panel {panel_id} - no context used (first panel or no previous context provided)")
        
        # Generate comic art using the service
        if not comic_generator:
            raise HTTPException(
                status_code=500,
                detail="Comic art generator not initialized"
            )
        
        # Generate the comic art with context
        image = comic_generator.generate_comic_art(text_prompt, reference_image_data, context_image_data)
        
        # Convert image to base64 for response
        img_base64 = comic_generator.image_to_base64(image)
        
        # No need to store context - frontend handles continuity
        print(f"✅ Generated panel {panel_id} successfully")
        
        return {
            'success': True,
            'image_data': img_base64,
            'message': 'Comic art generated successfully'
        }
        
    except Exception as e:
        import traceback
        error_details = traceback.format_exc()
        print(f"❌ Error in generate endpoint: {e}")
        print(f"📋 Full traceback: {error_details}")
        raise HTTPException(
            status_code=500,
            detail=f"Error generating comic art: {str(e)}"
        )

@router.post("/generate-thumbnail")
async def generate_thumbnail(request: ThumbnailRequest):
    """
    Generate a thumbnail image based on comic prompts
    Returns a 3:4 aspect ratio image suitable for comic book covers
    """
    try:
        # Combine all prompts into a single prompt for thumbnail generation
        combined_prompt = f"Comic book cover art featuring: {', '.join(request.prompts[:3])}"  # Use first 3 prompts
        print(f"🔍 DEBUG: Generating thumbnail with prompt: {combined_prompt}")

        # Generate comic art using the service
        if not comic_generator:
            raise HTTPException(
                status_code=500,
                detail="Comic art generator not initialized"
            )

        # Generate the thumbnail
        image = comic_generator.generate_comic_art(combined_prompt, None, None)

        # Resize to 3:4 aspect ratio (e.g., 600x800)
        target_width = 600
        target_height = 800
        image = image.resize((target_width, target_height), Image.Resampling.LANCZOS)

        # Convert image to base64 for response
        img_base64 = comic_generator.image_to_base64(image)

        print(f"✅ Generated thumbnail successfully")

        return {
            'success': True,
            'thumbnail_data': img_base64,
            'message': 'Thumbnail generated successfully'
        }

    except Exception as e:
        import traceback
        error_details = traceback.format_exc()
        print(f"❌ Error in generate thumbnail endpoint: {e}")
        print(f"📋 Full traceback: {error_details}")
        raise HTTPException(
            status_code=500,
            detail=f"Error generating thumbnail: {str(e)}"
        )

@router.post("/save-comic")
async def save_comic(raw_request: Request, current_user: dict = Depends(get_current_user)):
    """
    Save a comic to the database
    Requires authentication via JWT token
    """
    try:
        # First, let's see the raw request data
        raw_data = await raw_request.json()
        print(f"🔍 DEBUG: Raw request data: {json.dumps(raw_data, indent=2)}")
        print(f"🔍 DEBUG: Raw data keys: {list(raw_data.keys())}")
        print(f"🔍 DEBUG: Authenticated user: {current_user.get('email', 'Unknown')} (ID: {current_user.get('id', 'Unknown')})")
        
<<<<<<< HEAD
        # Try to parse as ComicRequest to see validation errors
        try:
            request = ComicRequest(**raw_data)
            print(f"✅ Successfully parsed as ComicRequest")
        except Exception as validation_error:
            print(f"❌ Validation error: {validation_error}")
            print(f"📋 Expected schema: ComicRequest(title: str, panels: List[PanelData])")
            print(f"📋 PanelData schema: PanelData(id: int, prompt: str, image_data: str, is_zoomed: bool)")
            raise HTTPException(status_code=422, detail=f"Validation error: {str(validation_error)}")
        
        comic_title = request.title
        panels_data = request.panels
        
        if not all([comic_title, panels_data]):
            print(f"❌ Missing fields - comic_title: {comic_title}, panels_data: {bool(panels_data)}")
            raise HTTPException(status_code=400, detail='Missing required fields')
        
        # Convert Pydantic models to plain dicts for the storage layer
        try:
            panels_payload = [
                {
                    'id': p.id,
                    # Support both keys downstream: image_data and largeCanvasData
                    'image_data': p.image_data,
                    'prompt': p.prompt,
                    'is_zoomed': p.is_zoomed,
                    'narration': getattr(p, 'narration', None),
                    'audio_data': getattr(p, 'audio_data', None)
                }
                for p in panels_data
            ]
        except Exception as conv_err:
            print(f"❌ Error converting PanelData to dicts: {conv_err}")
            raise HTTPException(status_code=400, detail=f"Invalid panels data: {conv_err}")
=======
        # Handle both old and new frontend formats
        comic_title = raw_data.get('title') or raw_data.get('comic_title')
        panels_data = raw_data.get('panels') or raw_data.get('panels_data')
        
        if not comic_title:
            raise HTTPException(status_code=422, detail="Missing required field: title or comic_title")
        if not panels_data:
            raise HTTPException(status_code=422, detail="Missing required field: panels or panels_data")
        
        print(f"✅ Extracted - comic_title: {comic_title}, panels_count: {len(panels_data)}")
        
        # Normalize panel data to handle different frontend formats
        normalized_panels = []
        for panel in panels_data:
            # Handle both old format (image_data) and new format (largeCanvasData)
            image_data = panel.get('image_data') or panel.get('largeCanvasData')
            if not image_data:
                print(f"⚠️ Panel {panel.get('id')} missing image data")
                continue
                
            normalized_panel = {
                'id': panel.get('id', 1),
                'prompt': panel.get('prompt', f"Panel {panel.get('id', 1)}"),
                'image_data': image_data,
                'is_zoomed': panel.get('is_zoomed', False)
            }
            normalized_panels.append(normalized_panel)
        
        if not normalized_panels:
            raise HTTPException(status_code=400, detail="No valid panels with image data found")
        
        user_id = current_user.get('id')
        print(f"🔍 DEBUG: User ID: {user_id}")
        
        # Use the normalized panels directly
        panels_payload = normalized_panels
>>>>>>> 111f67f2

        print(f"🔍 DEBUG: Prepared panels_payload count: {len(panels_payload)}")
        if panels_payload:
            print(f"🔍 DEBUG: First panel keys: {list(panels_payload[0].keys())}")
            print(f"🔍 DEBUG: First panel has narration: {bool(panels_payload[0].get('narration'))}")
            print(f"🔍 DEBUG: First panel has audio_data: {bool(panels_payload[0].get('audio_data'))}")
            if panels_payload[0].get('audio_data'):
                print(f"🔍 DEBUG: First panel audio_data length: {len(panels_payload[0]['audio_data'])}")

<<<<<<< HEAD
        # Use the authenticated user's ID
        user_id = current_user.get('id')

        # Get thumbnail data if provided
        thumbnail_data = request.thumbnail_data

        return await comic_storage_service.save_comic(user_id, comic_title, panels_payload, thumbnail_data)
=======
        return await comic_storage_service.save_comic(user_id, comic_title, panels_payload)
>>>>>>> 111f67f2
    except HTTPException:
        raise
    except Exception as e:
        print(f"❌ Error saving comic: {e}")
        raise HTTPException(status_code=500, detail=str(e))

@router.get("/user-comics")
async def get_user_comics(current_user: dict = Depends(get_current_user)):
    """
    Get all comics for the authenticated user from Supabase
    """
    try:
        user_id = current_user.get('id')
        print(f"🔍 DEBUG: Fetching comics for user: {user_id}")
        
        # Use the ComicStorageService to get user comics
        comics = await comic_storage_service.get_user_comics(user_id)
        
        print(f"✅ Found {len(comics)} comics for user {user_id}")
        return {'comics': comics}
        
    except Exception as e:
        print(f"❌ Error fetching user comics: {e}")
        raise HTTPException(status_code=500, detail=str(e))

@router.get("/public-comics")
async def get_public_comics():
    """
    Get all public comics from all users for the explore page
    """
    try:
        print(f"🔍 DEBUG: Fetching public comics")
        
        # Use the ComicStorageService to get public comics
        comics = await comic_storage_service.get_public_comics()
        
        print(f"✅ Found {len(comics)} public comics")
        return {'comics': comics}
        
    except Exception as e:
        print(f"❌ Error fetching public comics: {e}")
        raise HTTPException(status_code=500, detail=str(e))

<<<<<<< HEAD

@router.patch("/{comic_id}/visibility")
async def update_comic_visibility(comic_id: str, request: Request, current_user: dict = Depends(get_current_user)):
    """
    Update comic visibility (public/private)
    Requires authentication via JWT token
    """
    try:
        user_id = current_user.get('id')
        raw_data = await request.json()
        is_public = raw_data.get('is_public', False)

        print(f"🔍 DEBUG: Updating comic {comic_id} visibility to {is_public} for user {user_id}")

        # Update comic visibility in database
        response = comic_storage_service.supabase.table('comics').update({
            'is_public': is_public
        }).eq('id', comic_id).eq('user_id', user_id).execute()

        if not response.data:
            raise HTTPException(status_code=404, detail='Comic not found or unauthorized')

        print(f"✅ Updated comic {comic_id} visibility to {is_public}")
        return {'success': True, 'is_public': is_public}

    except HTTPException:
        raise
    except Exception as e:
        print(f"❌ Error updating comic visibility: {e}")
        raise HTTPException(status_code=500, detail=str(e))


=======
>>>>>>> 111f67f2
@router.get("/list-comics")
async def list_comics():
    """
    List all saved comics in the project directory
    """
    try:
        import glob
        
        # Look for saved comics directory
        saved_comics_dir = os.path.join(os.path.dirname(os.path.dirname(__file__)), 'saved-comics')
        
        if not os.path.exists(saved_comics_dir):
            return {'comics': []}
        
        # Get all comic directories
        comic_dirs = [d for d in os.listdir(saved_comics_dir) 
                     if os.path.isdir(os.path.join(saved_comics_dir, d))]
        
        # Sort by modification time (newest first)
        comic_dirs.sort(key=lambda x: os.path.getmtime(os.path.join(saved_comics_dir, x)), reverse=True)
        
        comics = []
        for comic_dir in comic_dirs:
            # Check if it has panel files
            panel_files = glob.glob(os.path.join(saved_comics_dir, comic_dir, "panel_*.png"))
            if panel_files:
                # Check for panel 1 as cover image
                panel_1_path = os.path.join(saved_comics_dir, comic_dir, "panel_1.png")
                has_cover = os.path.exists(panel_1_path)
                
                comic_data = {
                    'title': comic_dir,
                    'panel_count': len(panel_files),
                    'has_cover': has_cover
                }
                
                # If panel 1 exists, include it as cover image
                if has_cover:
                    try:
                        with open(panel_1_path, 'rb') as f:
                            cover_bytes = f.read()
                            cover_base64 = base64.b64encode(cover_bytes).decode('utf-8')
                            comic_data['cover_image'] = f"data:image/png;base64,{cover_base64}"
                    except Exception as e:
                        print(f"⚠️ Error reading panel 1 as cover for {comic_dir}: {e}")
                
                comics.append(comic_data)
        
        return {'comics': comics}

    except Exception as e:
        print(f"❌ Error listing comics: {e}")
        raise HTTPException(status_code=500, detail=str(e))


@router.delete("/user-comics/{comic_id}")
async def delete_comic(comic_id: str, current_user: dict = Depends(get_current_user)):
    """Delete a specific comic by ID"""
    try:
        print(f"🗑️ Deleting comic {comic_id} for user {current_user.get('email', 'Unknown')}")
        
        # Use the comic storage service to delete the comic
        success = await comic_storage_service.delete_comic(current_user.get('id'), comic_id)
        
        if success:
            print(f"✅ Successfully deleted comic {comic_id}")
            return {"success": True, "message": "Comic deleted successfully"}
        else:
            print(f"❌ Failed to delete comic {comic_id}")
            raise HTTPException(status_code=404, detail="Comic not found or you don't have permission to delete it")
            
    except HTTPException:
        raise
    except Exception as e:
        print(f"❌ Error deleting comic: {e}")
        raise HTTPException(status_code=500, detail=str(e))<|MERGE_RESOLUTION|>--- conflicted
+++ resolved
@@ -130,79 +130,33 @@
         print(f"🔍 DEBUG: Raw data keys: {list(raw_data.keys())}")
         print(f"🔍 DEBUG: Authenticated user: {current_user.get('email', 'Unknown')} (ID: {current_user.get('id', 'Unknown')})")
         
-<<<<<<< HEAD
-        # Try to parse as ComicRequest to see validation errors
-        try:
-            request = ComicRequest(**raw_data)
-            print(f"✅ Successfully parsed as ComicRequest")
-        except Exception as validation_error:
-            print(f"❌ Validation error: {validation_error}")
-            print(f"📋 Expected schema: ComicRequest(title: str, panels: List[PanelData])")
-            print(f"📋 PanelData schema: PanelData(id: int, prompt: str, image_data: str, is_zoomed: bool)")
-            raise HTTPException(status_code=422, detail=f"Validation error: {str(validation_error)}")
-        
-        comic_title = request.title
-        panels_data = request.panels
-        
-        if not all([comic_title, panels_data]):
-            print(f"❌ Missing fields - comic_title: {comic_title}, panels_data: {bool(panels_data)}")
-            raise HTTPException(status_code=400, detail='Missing required fields')
-        
-        # Convert Pydantic models to plain dicts for the storage layer
+        # Handle both old and new frontend formats
+        comic_title = raw_data.get('title') or raw_data.get('comic_title')
+        panels_data = raw_data.get('panels') or raw_data.get('panels_data')
+        
+        if not comic_title:
+            raise HTTPException(status_code=422, detail="Missing required field: title or comic_title")
+        if not panels_data:
+            raise HTTPException(status_code=422, detail="Missing required field: panels or panels_data")
+        
+        print(f"✅ Extracted - comic_title: {comic_title}, panels_count: {len(panels_data)}")
+
+        # Convert Pydantic models to plain dicts for the storage layer, supporting voice-over features
         try:
             panels_payload = [
                 {
-                    'id': p.id,
-                    # Support both keys downstream: image_data and largeCanvasData
-                    'image_data': p.image_data,
-                    'prompt': p.prompt,
-                    'is_zoomed': p.is_zoomed,
-                    'narration': getattr(p, 'narration', None),
-                    'audio_data': getattr(p, 'audio_data', None)
+                    'id': p.id if hasattr(p, 'id') else p.get('id', 1),
+                    'image_data': p.image_data if hasattr(p, 'image_data') else (p.get('image_data') or p.get('largeCanvasData')),
+                    'prompt': p.prompt if hasattr(p, 'prompt') else p.get('prompt', f"Panel {p.get('id', 1)}"),
+                    'is_zoomed': p.is_zoomed if hasattr(p, 'is_zoomed') else p.get('is_zoomed', False),
+                    'narration': getattr(p, 'narration', None) if hasattr(p, 'narration') else p.get('narration'),
+                    'audio_data': getattr(p, 'audio_data', None) if hasattr(p, 'audio_data') else p.get('audio_data')
                 }
                 for p in panels_data
             ]
         except Exception as conv_err:
-            print(f"❌ Error converting PanelData to dicts: {conv_err}")
+            print(f"❌ Error converting panel data to dicts: {conv_err}")
             raise HTTPException(status_code=400, detail=f"Invalid panels data: {conv_err}")
-=======
-        # Handle both old and new frontend formats
-        comic_title = raw_data.get('title') or raw_data.get('comic_title')
-        panels_data = raw_data.get('panels') or raw_data.get('panels_data')
-        
-        if not comic_title:
-            raise HTTPException(status_code=422, detail="Missing required field: title or comic_title")
-        if not panels_data:
-            raise HTTPException(status_code=422, detail="Missing required field: panels or panels_data")
-        
-        print(f"✅ Extracted - comic_title: {comic_title}, panels_count: {len(panels_data)}")
-        
-        # Normalize panel data to handle different frontend formats
-        normalized_panels = []
-        for panel in panels_data:
-            # Handle both old format (image_data) and new format (largeCanvasData)
-            image_data = panel.get('image_data') or panel.get('largeCanvasData')
-            if not image_data:
-                print(f"⚠️ Panel {panel.get('id')} missing image data")
-                continue
-                
-            normalized_panel = {
-                'id': panel.get('id', 1),
-                'prompt': panel.get('prompt', f"Panel {panel.get('id', 1)}"),
-                'image_data': image_data,
-                'is_zoomed': panel.get('is_zoomed', False)
-            }
-            normalized_panels.append(normalized_panel)
-        
-        if not normalized_panels:
-            raise HTTPException(status_code=400, detail="No valid panels with image data found")
-        
-        user_id = current_user.get('id')
-        print(f"🔍 DEBUG: User ID: {user_id}")
-        
-        # Use the normalized panels directly
-        panels_payload = normalized_panels
->>>>>>> 111f67f2
 
         print(f"🔍 DEBUG: Prepared panels_payload count: {len(panels_payload)}")
         if panels_payload:
@@ -212,17 +166,13 @@
             if panels_payload[0].get('audio_data'):
                 print(f"🔍 DEBUG: First panel audio_data length: {len(panels_payload[0]['audio_data'])}")
 
-<<<<<<< HEAD
         # Use the authenticated user's ID
         user_id = current_user.get('id')
 
         # Get thumbnail data if provided
-        thumbnail_data = request.thumbnail_data
+        thumbnail_data = raw_data.get('thumbnail_data')
 
         return await comic_storage_service.save_comic(user_id, comic_title, panels_payload, thumbnail_data)
-=======
-        return await comic_storage_service.save_comic(user_id, comic_title, panels_payload)
->>>>>>> 111f67f2
     except HTTPException:
         raise
     except Exception as e:
@@ -265,8 +215,6 @@
     except Exception as e:
         print(f"❌ Error fetching public comics: {e}")
         raise HTTPException(status_code=500, detail=str(e))
-
-<<<<<<< HEAD
 
 @router.patch("/{comic_id}/visibility")
 async def update_comic_visibility(comic_id: str, request: Request, current_user: dict = Depends(get_current_user)):
@@ -298,9 +246,6 @@
         print(f"❌ Error updating comic visibility: {e}")
         raise HTTPException(status_code=500, detail=str(e))
 
-
-=======
->>>>>>> 111f67f2
 @router.get("/list-comics")
 async def list_comics():
     """
