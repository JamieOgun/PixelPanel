'use client';

<<<<<<< HEAD
import { useState, useEffect } from 'react';
import Link from 'next/link';
=======
import { useState } from 'react';
import Image from 'next/image';
>>>>>>> fff9444a
import booksData from '../data/books.json';

interface Book {
  id: number;
  title: string;
  author: string;
  color: string;
  gradient: string;
<<<<<<< HEAD
  isUserComic?: boolean;
  panels?: any[];
}

interface SavedComic {
  title: string;
  date: string;
  panels: any[];
=======
  image: string;
>>>>>>> fff9444a
}

export default function BookSlider() {
  const [books, setBooks] = useState<Book[]>(booksData.books);
  const [currentIndex, setCurrentIndex] = useState(Math.floor(booksData.books.length / 2));
  const [selectedBook, setSelectedBook] = useState<Book | null>(null);
  const [isPopupOpen, setIsPopupOpen] = useState(false);

  // Load user's saved comic and replace "Where the Crawdads Sing"
  useEffect(() => {
    console.log('BookSlider: Loading comics from project directory...');
    loadComicsFromDB();
    
    // Listen for storage events to refresh when new comics are saved
    const handleStorageChange = () => {
      console.log('BookSlider: Storage changed, refreshing comics...');
      loadComicsFromDB();
    };
    
    window.addEventListener('storage', handleStorageChange);
    
    // Also refresh every 2 seconds to catch new saves
    const interval = setInterval(() => {
      loadComicsFromDB();
    }, 2000);
    
    return () => {
      window.removeEventListener('storage', handleStorageChange);
      clearInterval(interval);
    };
  }, []);

  const loadComicsFromDB = async () => {
    try {
      // Get list of saved comics from project directory
      const response = await fetch('http://localhost:3004/list-comics');
      if (response.ok) {
        const data = await response.json();
        const comics = data.comics;
        console.log('Loaded comics from project directory:', comics);
        
        if (comics.length > 0) {
          // Convert all user comics to Book objects
          const userComics: Book[] = comics.map((comic, index) => ({
            id: comic.title,
            title: comic.title,
            author: 'You',
            color: '#8B5CF6',
            gradient: 'from-purple-500 to-indigo-600',
            isUserComic: true,
            panels: [] // We'll load panels when clicked
          }));
          
          // Create a new books array with user comics
          // Put the most recent comic in the center (index 4)
          const updatedBooks = [...booksData.books];
          
          // If we have more user comics than available slots, just use the first few
          const maxUserComics = Math.min(userComics.length, 6); // Limit to 6 user comics max
          const comicsToShow = userComics.slice(0, maxUserComics);
          
          // Replace books with user comics, starting from the center
          const centerIndex = 4;
          const halfUserComics = Math.floor(comicsToShow.length / 2);
          
          // Calculate starting position to center the comics
          const startIndex = Math.max(0, centerIndex - halfUserComics);
          
          // Replace books with user comics
          comicsToShow.forEach((userComic, index) => {
            const bookIndex = startIndex + index;
            if (bookIndex < updatedBooks.length) {
              updatedBooks[bookIndex] = userComic;
            }
          });
          
          setBooks(updatedBooks);
          
          // Set the current index to the center (where the most recent comic is)
          setCurrentIndex(centerIndex);
          console.log(`Added ${comicsToShow.length} user comics to books, centered at index ${centerIndex}`);
        } else {
          console.log('No saved comics found, using default books');
          setBooks(booksData.books);
        }
      } else {
        console.error('Failed to fetch comics list');
        setBooks(booksData.books);
      }
    } catch (error) {
      console.error('Error loading comics from project directory:', error);
      // If there's an error, just use the default books
      setBooks(booksData.books);
    }
  };

  const getAllComicsFromDB = async () => {
    return new Promise((resolve, reject) => {
      const request = indexedDB.open('ComicDatabase', 1);
      
      request.onerror = () => reject(request.error);
      
      request.onsuccess = () => {
        const db = request.result;
        const transaction = db.transaction(['comics'], 'readonly');
        const store = transaction.objectStore('comics');
        const index = store.index('date');
        
        const getAllRequest = index.getAll();
        getAllRequest.onsuccess = () => {
          // Sort by date descending (newest first)
          const comics = getAllRequest.result.sort((a, b) => new Date(b.date).getTime() - new Date(a.date).getTime());
          resolve(comics);
        };
        getAllRequest.onerror = () => reject(getAllRequest.error);
      };
      
      request.onupgradeneeded = () => {
        const db = request.result;
        if (!db.objectStoreNames.contains('comics')) {
          const store = db.createObjectStore('comics', { keyPath: 'id' });
          store.createIndex('title', 'title', { unique: false });
          store.createIndex('date', 'date', { unique: false });
        }
      };
    });
  };

  const nextBook = () => {
    setCurrentIndex((prev) => (prev < books.length - 1 ? prev + 1 : 0));
  };

  const prevBook = () => {
    setCurrentIndex((prev) => (prev > 0 ? prev - 1 : books.length - 1));
  };

  const goToBook = (index: number) => {
    setCurrentIndex(index);
  };

  const openBookPopup = async (book: Book) => {
    if (book.isUserComic) {
      // For user comics, redirect to create page with comic title as URL parameter
      try {
        // Properly encode the comic title for the URL
        const encodedTitle = encodeURIComponent(book.title);
        console.log(`Loading comic: '${book.title}' -> encoded: '${encodedTitle}'`);
        
        // Redirect to create page with comic title as URL parameter
        window.location.href = `/create?comic=${encodedTitle}`;
      } catch (error) {
        console.error('Error loading comic:', error);
        alert(`Failed to load comic: ${error.message}`);
      }
    } else {
      setSelectedBook(book);
      setIsPopupOpen(true);
    }
  };

  const getComicFromDB = async (id: number) => {
    return new Promise((resolve, reject) => {
      const request = indexedDB.open('ComicDatabase', 1);
      
      request.onerror = () => reject(request.error);
      
      request.onsuccess = () => {
        const db = request.result;
        const transaction = db.transaction(['comics'], 'readonly');
        const store = transaction.objectStore('comics');
        
        const getRequest = store.get(id);
        getRequest.onsuccess = () => resolve(getRequest.result);
        getRequest.onerror = () => reject(getRequest.error);
      };
      
      request.onupgradeneeded = () => {
        const db = request.result;
        if (!db.objectStoreNames.contains('comics')) {
          const store = db.createObjectStore('comics', { keyPath: 'id' });
          store.createIndex('title', 'title', { unique: false });
          store.createIndex('date', 'date', { unique: false });
        }
      };
    });
  };

  const closePopup = () => {
    setIsPopupOpen(false);
    setSelectedBook(null);
  };

  return (
    <div className="w-full max-w-full mx-auto px-8">
      <div className="relative">
        {/* Navigation Arrows */}
        <button
          onClick={prevBook}
          className="absolute left-4 top-1/2 -translate-y-1/2 z-10 text-white hover:text-amber-200 transition-colors"
          aria-label="Previous book"
        >
          <svg className="w-8 h-8" fill="currentColor" viewBox="0 0 24 24">
            <path d="M15.41 7.41L14 6l-6 6 6 6 1.41-1.41L10.83 12z"/>
          </svg>
        </button>

        <button
          onClick={nextBook}
          className="absolute right-4 top-1/2 -translate-y-1/2 z-10 text-white hover:text-amber-200 transition-colors"
          aria-label="Next book"
        >
          <svg className="w-8 h-8" fill="currentColor" viewBox="0 0 24 24">
            <path d="M8.59 16.59L10 18l6-6-6-6-1.41 1.41L13.17 12z"/>
          </svg>
        </button>

        {/* Overlapping Cards Container */}
        <div className="relative h-96 flex justify-center items-center px-4">
          {books.map((book, index) => {
            const offset = index - currentIndex;
            const absOffset = Math.abs(offset);
            const isActive = index === currentIndex;
            
            // Calculate position and scale
            const translateX = offset * 80; // Increased overlap spacing
            const scale = Math.max(isActive ? 1 : 0.9 - (absOffset * 0.05), 0.7);
            const zIndex = books.length - absOffset;
            const opacity = absOffset > 3 ? 0 : 1 - (absOffset * 0.2);
            
            return (
              <div
                key={book.id}
                className="absolute w-64 h-80 rounded-lg overflow-hidden shadow-xl transition-all duration-500 ease-out cursor-pointer hover:shadow-2xl hover:scale-110 hover:brightness-110 group"
                style={{
                  transform: `translateX(${translateX}px) scale(${scale})`,
                  zIndex: zIndex,
                  opacity: opacity,
                }}
                onClick={() => openBookPopup(book)}
                onMouseEnter={() => goToBook(index)}
              >
                {/* Book Image */}
                <div className="absolute inset-0">
                  <Image 
                    src={book.image} 
                    alt={book.title}
                    fill
                    className="object-cover"
                  />
                  {/* Overlay for better text readability */}
                  <div className="absolute inset-0 bg-black/20" />
                </div>
                
                {/* Top Right Arrow */}
                <div className="absolute top-4 right-4 opacity-70 group-hover:opacity-100 transition-opacity duration-300">
                  <svg className="w-6 h-6 text-white" fill="none" stroke="currentColor" viewBox="0 0 24 24">
                    <path strokeLinecap="round" strokeLinejoin="round" strokeWidth={2} d="M7 17L17 7M17 7H7M17 7V17" />
                  </svg>
                </div>

                {/* Content */}
                <div className="relative h-full p-6 flex flex-col justify-end text-white">
                  <div className="text-center transform transition-transform duration-300 group-hover:scale-105">
                    <h3 className="text-xl font-bold mb-2 leading-tight transition-all duration-300 group-hover:text-shadow-lg drop-shadow-lg">
                      {book.title}
                    </h3>
                    <p className="text-sm opacity-90 transition-opacity duration-300 group-hover:opacity-100 drop-shadow-md">
                      by {book.author}
                    </p>
                  </div>
                </div>

                {/* Decorative Elements */}
              </div>
            );
          })}
        </div>

        {/* Bar Indicator */}
        <div className="flex justify-center mt-8 gap-1">
          {books.map((_, index) => (
            <button
              key={index}
              onClick={() => goToBook(index)}
              className={`h-1 transition-all duration-300 ${
                index === currentIndex
                  ? 'w-8 bg-amber-200'
                  : 'w-4 bg-white/40 hover:bg-white/60'
              }`}
              aria-label={`Go to book ${index + 1}`}
            />
          ))}
        </div>
      </div>

      {/* Book Popup Modal */}
      {isPopupOpen && selectedBook && (
        <div className="fixed inset-0 z-50 flex items-center justify-center p-4">
          {/* Backdrop */}
          <div 
            className="absolute inset-0 bg-black/70 backdrop-blur-sm transition-opacity duration-300"
            onClick={closePopup}
          />
          
          {/* Modal Content */}
          <div className="relative bg-gray-600 rounded-lg shadow-2xl max-w-4xl w-full max-h-[90vh] overflow-hidden transform transition-all duration-300 scale-100">
            {/* Close Button */}
            <button
              onClick={closePopup}
              className="absolute top-4 right-4 z-10 w-10 h-10 bg-black/20 hover:bg-black/30 rounded-full flex items-center justify-center transition-colors"
            >
              <svg className="w-5 h-5 text-white" fill="none" stroke="currentColor" viewBox="0 0 24 24">
                <path strokeLinecap="round" strokeLinejoin="round" strokeWidth={2} d="M6 18L18 6M6 6l12 12" />
              </svg>
            </button>

            {/* Book Content */}
            <div className="flex flex-col md:flex-row h-full">
              {/* Book Cover */}
              <div className="md:w-2/3 h-80 md:h-auto relative flex items-center justify-center">
                <Image 
                  src={selectedBook.image} 
                  alt={selectedBook.title}
                  fill
                  className="object-cover"
                />
                {/* Overlay for better text readability */}
                <div className="absolute inset-0 bg-black/40" />
                <div className="absolute inset-0 flex items-center justify-center">
                  <div className="text-center text-white p-8">
                    <h2 className="text-3xl font-bold mb-4 drop-shadow-lg">
                      {selectedBook.title}
                    </h2>
                    <p className="text-lg opacity-90 drop-shadow-md">
                      by {selectedBook.author}
                    </p>
                  </div>
                </div>
                
                {/* Decorative Elements */}
              </div>

              {/* Book Details */}
              <div className="md:w-1/3 p-8 flex flex-col justify-center">
                <div className="space-y-6">
                  <div>
                    <h3 className="text-2xl font-bold mb-2 text-white">
                      Book Details
                    </h3>
                    <div className="space-y-3">
                      <div>
                        <span className="font-semibold text-gray-200">Title:</span>
                        <p className="text-white">{selectedBook.title}</p>
                      </div>
                      <div>
                        <span className="font-semibold text-gray-200">Author:</span>
                        <p className="text-white">{selectedBook.author}</p>
                      </div>
                      <div>
                        <span className="font-semibold text-gray-200">Genre:</span>
                        <p className="text-white">Featured Comic</p>
                      </div>
                    </div>
                  </div>

                  <div>
                    <h4 className="font-semibold text-gray-200 mb-2">Description:</h4>
                    <p className="text-gray-300 leading-relaxed">
                      Discover this amazing comic story filled with adventure, mystery, and unforgettable characters. 
                      Perfect for readers who love engaging narratives and beautiful artwork.
                    </p>
                  </div>

                </div>
              </div>
            </div>
          </div>
        </div>
      )}
    </div>
  );
}<|MERGE_RESOLUTION|>--- conflicted
+++ resolved
@@ -1,21 +1,17 @@
 'use client';
 
-<<<<<<< HEAD
 import { useState, useEffect } from 'react';
 import Link from 'next/link';
-=======
-import { useState } from 'react';
 import Image from 'next/image';
->>>>>>> fff9444a
 import booksData from '../data/books.json';
 
 interface Book {
-  id: number;
+  id: number | string; // Allow string for user comic titles
   title: string;
   author: string;
   color: string;
   gradient: string;
-<<<<<<< HEAD
+  image?: string; // Optional for user comics
   isUserComic?: boolean;
   panels?: any[];
 }
@@ -24,9 +20,6 @@
   title: string;
   date: string;
   panels: any[];
-=======
-  image: string;
->>>>>>> fff9444a
 }
 
 export default function BookSlider() {
@@ -70,12 +63,13 @@
         
         if (comics.length > 0) {
           // Convert all user comics to Book objects
-          const userComics: Book[] = comics.map((comic, index) => ({
+          const userComics: Book[] = comics.map((comic: any, index: number) => ({
             id: comic.title,
             title: comic.title,
             author: 'You',
             color: '#8B5CF6',
             gradient: 'from-purple-500 to-indigo-600',
+            image: '/api/placeholder/400/600', // Placeholder for user comics
             isUserComic: true,
             panels: [] // We'll load panels when clicked
           }));
@@ -99,7 +93,7 @@
           comicsToShow.forEach((userComic, index) => {
             const bookIndex = startIndex + index;
             if (bookIndex < updatedBooks.length) {
-              updatedBooks[bookIndex] = userComic;
+              updatedBooks[bookIndex] = userComic as any; // Type assertion for mixed ID types
             }
           });
           
@@ -179,7 +173,7 @@
         window.location.href = `/create?comic=${encodedTitle}`;
       } catch (error) {
         console.error('Error loading comic:', error);
-        alert(`Failed to load comic: ${error.message}`);
+        alert(`Failed to load comic: ${error instanceof Error ? error.message : 'Unknown error'}`);
       }
     } else {
       setSelectedBook(book);
@@ -268,16 +262,24 @@
                 onClick={() => openBookPopup(book)}
                 onMouseEnter={() => goToBook(index)}
               >
-                {/* Book Image */}
+                {/* Book Image or Gradient Background */}
                 <div className="absolute inset-0">
-                  <Image 
-                    src={book.image} 
-                    alt={book.title}
-                    fill
-                    className="object-cover"
-                  />
-                  {/* Overlay for better text readability */}
-                  <div className="absolute inset-0 bg-black/20" />
+                  {book.isUserComic ? (
+                    // User comic with gradient background
+                    <div className={`absolute inset-0 bg-gradient-to-br ${book.gradient} opacity-90`} />
+                  ) : (
+                    // Regular book with image
+                    <>
+                      <Image 
+                        src={book.image || '/api/placeholder/400/600'} 
+                        alt={book.title}
+                        fill
+                        className="object-cover"
+                      />
+                      {/* Overlay for better text readability */}
+                      <div className="absolute inset-0 bg-black/20" />
+                    </>
+                  )}
                 </div>
                 
                 {/* Top Right Arrow */}
@@ -346,25 +348,44 @@
             {/* Book Content */}
             <div className="flex flex-col md:flex-row h-full">
               {/* Book Cover */}
-              <div className="md:w-2/3 h-80 md:h-auto relative flex items-center justify-center">
-                <Image 
-                  src={selectedBook.image} 
-                  alt={selectedBook.title}
-                  fill
-                  className="object-cover"
-                />
-                {/* Overlay for better text readability */}
-                <div className="absolute inset-0 bg-black/40" />
-                <div className="absolute inset-0 flex items-center justify-center">
-                  <div className="text-center text-white p-8">
-                    <h2 className="text-3xl font-bold mb-4 drop-shadow-lg">
-                      {selectedBook.title}
-                    </h2>
-                    <p className="text-lg opacity-90 drop-shadow-md">
-                      by {selectedBook.author}
-                    </p>
+              <div className={`md:w-2/3 h-80 md:h-auto relative flex items-center justify-center ${
+                selectedBook.isUserComic ? `bg-gradient-to-br ${selectedBook.gradient}` : ''
+              }`}>
+                {selectedBook.isUserComic ? (
+                  // User comic with gradient background
+                  <div className="absolute inset-0 flex items-center justify-center">
+                    <div className="text-center text-white p-8">
+                      <h2 className="text-3xl font-bold mb-4 drop-shadow-lg">
+                        {selectedBook.title}
+                      </h2>
+                      <p className="text-lg opacity-90 drop-shadow-md">
+                        by {selectedBook.author}
+                      </p>
+                    </div>
                   </div>
-                </div>
+                ) : (
+                  // Regular book with image
+                  <>
+                    <Image 
+                      src={selectedBook.image || '/api/placeholder/400/600'} 
+                      alt={selectedBook.title}
+                      fill
+                      className="object-cover"
+                    />
+                    {/* Overlay for better text readability */}
+                    <div className="absolute inset-0 bg-black/40" />
+                    <div className="absolute inset-0 flex items-center justify-center">
+                      <div className="text-center text-white p-8">
+                        <h2 className="text-3xl font-bold mb-4 drop-shadow-lg">
+                          {selectedBook.title}
+                        </h2>
+                        <p className="text-lg opacity-90 drop-shadow-md">
+                          by {selectedBook.author}
+                        </p>
+                      </div>
+                    </div>
+                  </>
+                )}
                 
                 {/* Decorative Elements */}
               </div>
